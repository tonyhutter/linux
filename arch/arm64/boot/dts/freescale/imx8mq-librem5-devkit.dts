// SPDX-License-Identifier: GPL-2.0+
/*
 * Copyright 2018-2019 Purism SPC
 */

/dts-v1/;

#include "dt-bindings/input/input.h"
#include "dt-bindings/pwm/pwm.h"
#include "dt-bindings/usb/pd.h"
#include "imx8mq.dtsi"

/ {
	model = "Purism Librem 5 devkit";
	compatible = "purism,librem5-devkit", "fsl,imx8mq";

	backlight_dsi: backlight-dsi {
		compatible = "pwm-backlight";
		/* 200 Hz for the PAM2841 */
		pwms = <&pwm1 0 5000000>;
		brightness-levels = <0 100>;
		num-interpolated-steps = <100>;
		/* Default brightness level (index into the array defined by */
		/* the "brightness-levels" property) */
		default-brightness-level = <0>;
		power-supply = <&reg_22v4_p>;
	};

	chosen {
		stdout-path = &uart1;
	};

	gpio-keys {
		compatible = "gpio-keys";
		pinctrl-names = "default";
		pinctrl-0 = <&pinctrl_gpio_keys>;

		btn1 {
			label = "VOL_UP";
			gpios = <&gpio4 21 GPIO_ACTIVE_LOW>;
			wakeup-source;
			linux,code = <KEY_VOLUMEUP>;
		};

		btn2 {
			label = "VOL_DOWN";
			gpios = <&gpio4 22 GPIO_ACTIVE_LOW>;
			wakeup-source;
			linux,code = <KEY_VOLUMEDOWN>;
		};

		hp-det {
			label = "HP_DET";
			gpios = <&gpio3 20 GPIO_ACTIVE_LOW>;
			wakeup-source;
			linux,code = <KEY_HP>;
		};

		wwan-wake {
			label = "WWAN_WAKE";
			gpios = <&gpio3 8 GPIO_ACTIVE_LOW>;
			interrupt-parent = <&gpio3>;
			interrupts = <8 GPIO_ACTIVE_LOW>;
			wakeup-source;
			linux,code = <KEY_PHONE>;
		};
	};

	leds {
		compatible = "gpio-leds";
		pinctrl-names = "default";
		pinctrl-0 = <&pinctrl_gpio_leds>;

		led1 {
			label = "LED 1";
			gpios = <&gpio1 13 GPIO_ACTIVE_HIGH>;
			default-state = "off";
		};
	};

	pmic_osc: clock-pmic {
		compatible = "fixed-clock";
		#clock-cells = <0>;
		clock-frequency = <32768>;
		clock-output-names = "pmic_osc";
	};

	reg_1v8_p: regulator-1v8-p {
		compatible = "regulator-fixed";
		regulator-name = "1v8_p";
		regulator-min-microvolt = <1800000>;
		regulator-max-microvolt = <1800000>;
		vin-supply = <&reg_pwr_en>;
	};

	reg_2v8_p: regulator-2v8-p {
		compatible = "regulator-fixed";
		regulator-name = "2v8_p";
		regulator-min-microvolt = <2800000>;
		regulator-max-microvolt = <2800000>;
		vin-supply = <&reg_pwr_en>;
	};

	reg_3v3_p: regulator-3v3-p {
		compatible = "regulator-fixed";
		regulator-name = "3v3_p";
		regulator-min-microvolt = <3300000>;
		regulator-max-microvolt = <3300000>;
		vin-supply = <&reg_pwr_en>;

		regulator-state-mem {
			regulator-on-in-suspend;
		};
	};

	reg_5v_p: regulator-5v-p {
		compatible = "regulator-fixed";
		regulator-name = "5v_p";
		regulator-min-microvolt = <5000000>;
		regulator-max-microvolt = <5000000>;
		vin-supply = <&reg_pwr_en>;

		regulator-state-mem {
			regulator-on-in-suspend;
		};
	};

	reg_22v4_p: regulator-22v4-p  {
		compatible = "regulator-fixed";
		regulator-name = "22v4_P";
		regulator-min-microvolt = <22400000>;
		regulator-max-microvolt = <22400000>;
		vin-supply = <&reg_pwr_en>;
	};

	reg_pwr_en: regulator-pwr-en {
		compatible = "regulator-fixed";
		pinctrl-names = "default";
		pinctrl-0 = <&pinctrl_pwr_en>;
		regulator-name = "PWR_EN";
		regulator-min-microvolt = <3300000>;
		regulator-max-microvolt = <3300000>;
		gpio = <&gpio1 8 GPIO_ACTIVE_HIGH>;
		enable-active-high;
		regulator-always-on;
	};

	reg_usdhc2_vmmc: regulator-usdhc2-vmmc {
		compatible = "regulator-fixed";
		pinctrl-names = "default";
		pinctrl-0 = <&pinctrl_usdhc2_pwr>;
		regulator-name = "VSD_3V3";
		regulator-min-microvolt = <3300000>;
		regulator-max-microvolt = <3300000>;
		gpio = <&gpio2 19 GPIO_ACTIVE_HIGH>;
		enable-active-high;
		regulator-always-on;
	};

	wwan_codec: sound-wwan-codec {
		compatible = "option,gtm601";
		#sound-dai-cells = <0>;
	};

	sound {
		compatible = "simple-audio-card";
		simple-audio-card,name = "sgtl5000";
		simple-audio-card,format = "i2s";
		simple-audio-card,widgets =
			"Microphone", "Microphone Jack",
			"Headphone", "Headphone Jack",
			"Speaker", "Speaker Ext",
			"Line", "Line In Jack";
		simple-audio-card,routing =
			"MIC_IN", "Microphone Jack",
			"Microphone Jack", "Mic Bias",
			"LINE_IN", "Line In Jack",
			"Headphone Jack", "HP_OUT",
			"Speaker Ext", "LINE_OUT";

		simple-audio-card,cpu {
			sound-dai = <&sai2>;
		};

		simple-audio-card,codec {
			sound-dai = <&sgtl5000>;
			clocks = <&clk IMX8MQ_CLK_SAI2_ROOT>;
			frame-master;
			bitclock-master;
		};
	};

	sound-wwan {
		compatible = "simple-audio-card";
		simple-audio-card,name = "SIMCom SIM7100";
		simple-audio-card,format = "dsp_a";

		simple-audio-card,cpu {
			sound-dai = <&sai6>;
		};

		telephony_link_master: simple-audio-card,codec {
			sound-dai = <&wwan_codec>;
			frame-master;
			bitclock-master;
		};
	};

	vibrator {
		compatible = "gpio-vibrator";
		pinctrl-names = "default";
		pinctrl-0 = <&pinctrl_haptic>;
	        enable-gpios = <&gpio5 4 GPIO_ACTIVE_LOW>;
		vcc-supply = <&reg_3v3_p>;
	};

	wifi_pwr_en: regulator-wifi-en {
		compatible = "regulator-fixed";
		pinctrl-names = "default";
		pinctrl-0 = <&pinctrl_wifi_pwr_en>;
		regulator-name = "WIFI_EN";
		regulator-min-microvolt = <3300000>;
		regulator-max-microvolt = <3300000>;
		gpio = <&gpio3 5 GPIO_ACTIVE_HIGH>;
		enable-active-high;
		regulator-always-on;
	};
};

&A53_0 {
	cpu-supply = <&buck2_reg>;
};

&A53_1 {
	cpu-supply = <&buck2_reg>;
};

&A53_2 {
	cpu-supply = <&buck2_reg>;
};

&A53_3 {
	cpu-supply = <&buck2_reg>;
};

&clk {
	assigned-clocks = <&clk IMX8MQ_AUDIO_PLL1>, <&clk IMX8MQ_AUDIO_PLL2>;
	assigned-clock-rates = <786432000>, <722534400>;
};

&dphy {
	status = "okay";
};

&fec1 {
	pinctrl-names = "default";
	pinctrl-0 = <&pinctrl_fec1>;
	phy-mode = "rgmii-id";
	phy-handle = <&ethphy0>;
	fsl,magic-packet;
	phy-supply = <&reg_3v3_p>;
	status = "okay";

	mdio {
		#address-cells = <1>;
		#size-cells = <0>;

		ethphy0: ethernet-phy@1 {
			compatible = "ethernet-phy-ieee802.3-c22";
			reg = <1>;
		};
	};
};

&i2c1 {
	clock-frequency = <100000>;
	pinctrl-names = "default";
	pinctrl-0 = <&pinctrl_i2c1>;
	status = "okay";

	pmic: pmic@4b {
		compatible = "rohm,bd71837";
		reg = <0x4b>;
		pinctrl-names = "default";
		pinctrl-0 = <&pinctrl_pmic>;
		clocks = <&pmic_osc>;
		clock-names = "osc";
		clock-output-names = "pmic_clk";
		interrupt-parent = <&gpio1>;
		interrupts = <3 GPIO_ACTIVE_LOW>;
		interrupt-names = "irq";
		rohm,reset-snvs-powered;

		regulators {
			buck1_reg: BUCK1 {
				regulator-name = "buck1";
				regulator-min-microvolt = <700000>;
				regulator-max-microvolt = <1300000>;
				regulator-boot-on;
				regulator-ramp-delay = <1250>;
				rohm,dvs-run-voltage = <900000>;
				rohm,dvs-idle-voltage = <850000>;
				rohm,dvs-suspend-voltage = <800000>;
			};

			buck2_reg: BUCK2 {
				regulator-name = "buck2";
				regulator-min-microvolt = <700000>;
				regulator-max-microvolt = <1300000>;
				regulator-boot-on;
				regulator-ramp-delay = <1250>;
				rohm,dvs-run-voltage = <1000000>;
				rohm,dvs-idle-voltage = <900000>;
			};

			buck3_reg: BUCK3 {
				regulator-name = "buck3";
				regulator-min-microvolt = <700000>;
				regulator-max-microvolt = <1300000>;
				regulator-boot-on;
				rohm,dvs-run-voltage = <1000000>;
			};

			buck4_reg: BUCK4 {
				regulator-name = "buck4";
				regulator-min-microvolt = <700000>;
				regulator-max-microvolt = <1300000>;
				rohm,dvs-run-voltage = <1000000>;
			};

			buck5_reg: BUCK5 {
				regulator-name = "buck5";
				regulator-min-microvolt = <700000>;
				regulator-max-microvolt = <1350000>;
				regulator-boot-on;
			};

			buck6_reg: BUCK6 {
				regulator-name = "buck6";
				regulator-min-microvolt = <3000000>;
				regulator-max-microvolt = <3300000>;
				regulator-boot-on;
			};

			buck7_reg: BUCK7 {
				regulator-name = "buck7";
				regulator-min-microvolt = <1605000>;
				regulator-max-microvolt = <1995000>;
				regulator-boot-on;
			};

			buck8_reg: BUCK8 {
				regulator-name = "buck8";
				regulator-min-microvolt = <800000>;
				regulator-max-microvolt = <1400000>;
				regulator-boot-on;
			};

			ldo1_reg: LDO1 {
				regulator-name = "ldo1";
				regulator-min-microvolt = <3000000>;
				regulator-max-microvolt = <3300000>;
				regulator-boot-on;
				/* leave on for snvs power button */
				regulator-always-on;
			};

			ldo2_reg: LDO2 {
				regulator-name = "ldo2";
				regulator-min-microvolt = <900000>;
				regulator-max-microvolt = <900000>;
				regulator-boot-on;
				/* leave on for snvs power button */
				regulator-always-on;
			};

			ldo3_reg: LDO3 {
				regulator-name = "ldo3";
				regulator-min-microvolt = <1800000>;
				regulator-max-microvolt = <3300000>;
				regulator-boot-on;
			};

			ldo4_reg: LDO4 {
				regulator-name = "ldo4";
				regulator-min-microvolt = <900000>;
				regulator-max-microvolt = <1800000>;
				regulator-boot-on;
			};

			ldo5_reg: LDO5 {
				regulator-name = "ldo5";
				regulator-min-microvolt = <1800000>;
				regulator-max-microvolt = <3300000>;
			};

			ldo6_reg: LDO6 {
				regulator-name = "ldo6";
				regulator-min-microvolt = <900000>;
				regulator-max-microvolt = <1800000>;
				regulator-boot-on;
			};

			ldo7_reg: LDO7 {
				regulator-name = "ldo7";
				regulator-min-microvolt = <1800000>;
				regulator-max-microvolt = <3300000>;
				regulator-boot-on;
			};
		};
	};

	typec_ptn5100: usb_typec@52 {
		compatible = "nxp,ptn5110";
		reg = <0x52>;
		pinctrl-names = "default";
		pinctrl-0 = <&pinctrl_typec>;
		interrupt-parent = <&gpio3>;
		interrupts = <1 IRQ_TYPE_LEVEL_LOW>;

		connector {
			compatible = "usb-c-connector";
			label = "USB-C";
			data-role = "dual";
			power-role = "dual";
			try-power-role = "sink";
			source-pdos = <PDO_FIXED(5000, 2000,
				PDO_FIXED_USB_COMM |
				PDO_FIXED_DUAL_ROLE |
				PDO_FIXED_DATA_SWAP )>;
			sink-pdos = <PDO_FIXED(5000, 3500, PDO_FIXED_USB_COMM |
				PDO_FIXED_DUAL_ROLE |
				PDO_FIXED_DATA_SWAP )
			     PDO_VAR(5000, 5000, 3500)>;
			op-sink-microwatt = <10000000>;

			ports {
				#address-cells = <1>;
				#size-cells = <0>;

				port@0 {
					reg = <0>;

					usb_con_hs: endpoint {
						remote-endpoint = <&typec_hs>;
					};
				};

				port@1 {
					reg = <1>;

					usb_con_ss: endpoint {
						remote-endpoint = <&typec_ss>;
					};
				};
			};
		};
	};

	rtc@68 {
		compatible = "microcrystal,rv4162";
		reg = <0x68>;
		pinctrl-names = "default";
		pinctrl-0 = <&pinctrl_rtc>;
		interrupt-parent = <&gpio4>;
		interrupts = <29 IRQ_TYPE_LEVEL_LOW>;
	};

	charger@6b { /* bq25896 */
		compatible = "ti,bq25890";
		reg = <0x6b>;
		pinctrl-names = "default";
		pinctrl-0 = <&pinctrl_charger>;
		interrupt-parent = <&gpio3>;
		interrupts = <25 IRQ_TYPE_EDGE_FALLING>;
		ti,battery-regulation-voltage = <4192000>; /* 4.192V */
		ti,charge-current = <1600000>; /* 1.6A */
		ti,termination-current = <66000>;  /* 66mA */
		ti,precharge-current = <130000>; /* 130mA */
		ti,minimum-sys-voltage = <3000000>; /* 3V */
		ti,boost-voltage = <5000000>; /* 5V */
		ti,boost-max-current = <50000>; /* 50mA */
	};
};

&i2c3 {
	clock-frequency = <100000>;
	pinctrl-names = "default";
	pinctrl-0 = <&pinctrl_i2c3>;
	status = "okay";

	magnetometer@1e	{
		compatible = "st,lsm9ds1-magn";
		reg = <0x1e>;
		pinctrl-names = "default";
		pinctrl-0 = <&pinctrl_imu>;
		interrupt-parent = <&gpio3>;
		interrupts = <19 IRQ_TYPE_LEVEL_HIGH>;
		vdd-supply = <&reg_3v3_p>;
		vddio-supply = <&reg_3v3_p>;
	};

	sgtl5000: audio-codec@a {
		compatible = "fsl,sgtl5000";
		clocks = <&clk IMX8MQ_CLK_SAI2_ROOT>;
		assigned-clocks = <&clk IMX8MQ_CLK_SAI2>;
		assigned-clock-parents = <&clk IMX8MQ_AUDIO_PLL1_OUT>;
		assigned-clock-rates = <24576000>;
		#sound-dai-cells = <0>;
		reg = <0x0a>;
		VDDD-supply = <&reg_1v8_p>;
		VDDIO-supply = <&reg_3v3_p>;
		VDDA-supply = <&reg_3v3_p>;
	};

	touchscreen@5d {
		compatible = "goodix,gt5688";
		reg = <0x5d>;
		pinctrl-names = "default";
		pinctrl-0 = <&pinctrl_ts>;
		interrupt-parent = <&gpio3>;
		interrupts = <0 IRQ_TYPE_LEVEL_LOW>;
		reset-gpios = <&gpio1 5 GPIO_ACTIVE_HIGH>;
		irq-gpios = <&gpio3 0 GPIO_ACTIVE_HIGH>;
		touchscreen-size-x = <720>;
		touchscreen-size-y = <1440>;
		AVDD28-supply = <&reg_2v8_p>;
		VDDIO-supply = <&reg_1v8_p>;
	};

<<<<<<< HEAD
=======
	proximity-sensor@60 {
		compatible = "vishay,vcnl4040";
		reg = <0x60>;
		pinctrl-0 = <&pinctrl_prox>;
	};

>>>>>>> 04d5ce62
	accel-gyro@6a {
		compatible = "st,lsm9ds1-imu";
		reg = <0x6a>;
		vdd-supply = <&reg_3v3_p>;
		vddio-supply = <&reg_3v3_p>;
<<<<<<< HEAD
=======
		mount-matrix =  "1",  "0",  "0",
				"0",  "1",  "0",
				"0",  "0", "-1";
>>>>>>> 04d5ce62
	};
};

&iomuxc {
	pinctrl_bl: blgrp {
		fsl,pins = <
			MX8MQ_IOMUXC_GPIO1_IO01_PWM1_OUT	0x6 /* DSI_BL_PWM */
		>;
	};

	pinctrl_bt: btgrp {
		fsl,pins = <
			MX8MQ_IOMUXC_NAND_DATA05_GPIO3_IO11	0x16 /* nBT_DISABLE */
			MX8MQ_IOMUXC_NAND_DATA01_GPIO3_IO7	0x10 /* BT_HOST_WAKE */
		>;
	};

	pinctrl_charger: chargergrp {
		fsl,pins = <
			MX8MQ_IOMUXC_SAI5_MCLK_GPIO3_IO25	0x80 /* CHRG_nINT */
		>;
	};

	pinctrl_fec1: fec1grp {
		fsl,pins = <
			MX8MQ_IOMUXC_ENET_MDC_ENET1_MDC			0x3
			MX8MQ_IOMUXC_ENET_MDIO_ENET1_MDIO		0x3
			MX8MQ_IOMUXC_ENET_TD3_ENET1_RGMII_TD3		0x1f
			MX8MQ_IOMUXC_ENET_TD2_ENET1_RGMII_TD2		0x1f
			MX8MQ_IOMUXC_ENET_TD1_ENET1_RGMII_TD1		0x1f
			MX8MQ_IOMUXC_ENET_TD0_ENET1_RGMII_TD0		0x1f
			MX8MQ_IOMUXC_ENET_RD3_ENET1_RGMII_RD3		0x91
			MX8MQ_IOMUXC_ENET_RD2_ENET1_RGMII_RD2		0x91
			MX8MQ_IOMUXC_ENET_RD1_ENET1_RGMII_RD1		0x91
			MX8MQ_IOMUXC_ENET_RD0_ENET1_RGMII_RD0		0x91
			MX8MQ_IOMUXC_ENET_TXC_ENET1_RGMII_TXC		0x1f
			MX8MQ_IOMUXC_ENET_RXC_ENET1_RGMII_RXC		0x91
			MX8MQ_IOMUXC_ENET_RX_CTL_ENET1_RGMII_RX_CTL	0x91
			MX8MQ_IOMUXC_ENET_TX_CTL_ENET1_RGMII_TX_CTL	0x1f
			MX8MQ_IOMUXC_GPIO1_IO09_GPIO1_IO9		0x19
			MX8MQ_IOMUXC_GPIO1_IO15_CCMSRCGPCMIX_CLKO2      0x1f
		>;
	};

	pinctrl_ts: tsgrp {
		fsl,pins = <
			MX8MQ_IOMUXC_NAND_ALE_GPIO3_IO0		0x16  /* TOUCH INT */
			MX8MQ_IOMUXC_GPIO1_IO05_GPIO1_IO5	0x19  /* TOUCH RST */
		>;
	};

	pinctrl_gpio_leds: gpioledgrp {
		fsl,pins = <
			MX8MQ_IOMUXC_GPIO1_IO13_GPIO1_IO13	0x16
		>;
	};

	pinctrl_gpio_keys: gpiokeygrp {
		fsl,pins = <
			MX8MQ_IOMUXC_SAI2_RXFS_GPIO4_IO21	0x16
			MX8MQ_IOMUXC_SAI2_RXC_GPIO4_IO22	0x16
			MX8MQ_IOMUXC_SAI5_RXC_GPIO3_IO20	0x180  /* HP_DET */
			MX8MQ_IOMUXC_NAND_DATA02_GPIO3_IO8	0x80   /* nWoWWAN */
		>;
	};

	pinctrl_haptic: hapticgrp {
		fsl,pins = <
			MX8MQ_IOMUXC_SPDIF_RX_GPIO5_IO4		0xc6   /* nHAPTIC */
		>;
	};

	pinctrl_i2c1: i2c1grp {
		fsl,pins = <
			MX8MQ_IOMUXC_I2C1_SCL_I2C1_SCL		0x4000001f
			MX8MQ_IOMUXC_I2C1_SDA_I2C1_SDA		0x4000001f
		>;
	};

	pinctrl_i2c3: i2c3grp {
		fsl,pins = <
			MX8MQ_IOMUXC_I2C3_SCL_I2C3_SCL		0x4000001f
			MX8MQ_IOMUXC_I2C3_SDA_I2C3_SDA		0x4000001f
		>;
	};

	pinctrl_imu: imugrp {
		fsl,pins = <
			MX8MQ_IOMUXC_SAI5_RXFS_GPIO3_IO19	0x8  /* IMU_INT */
		>;
	};

	pinctrl_pmic: pmicgrp {
		fsl,pins = <
			MX8MQ_IOMUXC_GPIO1_IO03_GPIO1_IO3	0x80  /* PMIC intr */
		>;
	};

	pinctrl_prox: proxgrp {
		fsl,pins = <
			MX8MQ_IOMUXC_GPIO1_IO12_GPIO1_IO12	0x80  /* prox intr */
		>;
	};

	pinctrl_pwr_en: pwrengrp {
		fsl,pins = <
			MX8MQ_IOMUXC_GPIO1_IO08_GPIO1_IO8	0x06
		>;
	};

	pinctrl_rtc: rtcgrp {
		fsl,pins = <
			MX8MQ_IOMUXC_SAI3_RXC_GPIO4_IO29	0x80  /* RTC intr */
		>;
	};

	pinctrl_sai2: sai2grp {
		fsl,pins = <
			MX8MQ_IOMUXC_SAI2_TXFS_SAI2_TX_SYNC	0xd6
			MX8MQ_IOMUXC_SAI2_TXC_SAI2_TX_BCLK	0xd6
			MX8MQ_IOMUXC_SAI2_TXD0_SAI2_TX_DATA0	0xd6
			MX8MQ_IOMUXC_SAI2_RXD0_SAI2_RX_DATA0	0xd6
			MX8MQ_IOMUXC_SAI2_MCLK_SAI2_MCLK	0xd6
		>;
	};

	pinctrl_sai6: sai6grp {
		fsl,pins = <
			MX8MQ_IOMUXC_SAI1_RXD5_SAI6_RX_DATA0	0xd6
			MX8MQ_IOMUXC_SAI1_RXD6_SAI6_RX_SYNC	0xd6
			MX8MQ_IOMUXC_SAI1_TXD4_SAI6_RX_BCLK     0xd6
			MX8MQ_IOMUXC_SAI1_TXD5_SAI6_TX_DATA0	0xd6
		>;
	};

	pinctrl_typec: typecgrp {
		fsl,pins = <
			MX8MQ_IOMUXC_NAND_DATA06_GPIO3_IO12		0x16
			MX8MQ_IOMUXC_NAND_CE0_B_GPIO3_IO1		0x80
		>;
	};

	pinctrl_uart1: uart1grp {
		fsl,pins = <
			MX8MQ_IOMUXC_UART1_RXD_UART1_DCE_RX		0x49
			MX8MQ_IOMUXC_UART1_TXD_UART1_DCE_TX		0x49
		>;
	};

	pinctrl_uart2: uart2grp {
		fsl,pins = <
			MX8MQ_IOMUXC_UART2_TXD_UART2_DCE_TX		0x49
			MX8MQ_IOMUXC_UART2_RXD_UART2_DCE_RX		0x49
			MX8MQ_IOMUXC_UART4_RXD_UART2_DCE_CTS_B		0x49
			MX8MQ_IOMUXC_UART4_TXD_UART2_DCE_RTS_B		0x49
		>;
	};

	pinctrl_uart3: uart3grp {
		fsl,pins = <
			MX8MQ_IOMUXC_UART3_RXD_UART3_DCE_RX		0x49
			MX8MQ_IOMUXC_UART3_TXD_UART3_DCE_TX		0x49
		>;
	};

	pinctrl_uart4: uart4grp {
		fsl,pins = <
			MX8MQ_IOMUXC_ECSPI2_SCLK_UART4_DCE_RX		0x49
			MX8MQ_IOMUXC_ECSPI2_MOSI_UART4_DCE_TX		0x49
			MX8MQ_IOMUXC_ECSPI2_MISO_UART4_DCE_CTS_B	0x49
			MX8MQ_IOMUXC_ECSPI2_SS0_UART4_DCE_RTS_B		0x49
			MX8MQ_IOMUXC_GPIO1_IO00_ANAMIX_REF_CLK_32K	0x49
		>;
	};

	pinctrl_usdhc1: usdhc1grp {
		fsl,pins = <
			MX8MQ_IOMUXC_SD1_CLK_USDHC1_CLK			0x83
			MX8MQ_IOMUXC_SD1_CMD_USDHC1_CMD			0xc3
			MX8MQ_IOMUXC_SD1_DATA0_USDHC1_DATA0		0xc3
			MX8MQ_IOMUXC_SD1_DATA1_USDHC1_DATA1		0xc3
			MX8MQ_IOMUXC_SD1_DATA2_USDHC1_DATA2		0xc3
			MX8MQ_IOMUXC_SD1_DATA3_USDHC1_DATA3		0xc3
			MX8MQ_IOMUXC_SD1_DATA4_USDHC1_DATA4		0xc3
			MX8MQ_IOMUXC_SD1_DATA5_USDHC1_DATA5		0xc3
			MX8MQ_IOMUXC_SD1_DATA6_USDHC1_DATA6		0xc3
			MX8MQ_IOMUXC_SD1_DATA7_USDHC1_DATA7		0xc3
			MX8MQ_IOMUXC_SD1_STROBE_USDHC1_STROBE		0x83
			MX8MQ_IOMUXC_SD1_RESET_B_USDHC1_RESET_B		0xc1
		>;
	};

	pinctrl_usdhc1_100mhz: usdhc1grp100mhz {
		fsl,pins = <
			MX8MQ_IOMUXC_SD1_CLK_USDHC1_CLK			0x8d
			MX8MQ_IOMUXC_SD1_CMD_USDHC1_CMD			0xcd
			MX8MQ_IOMUXC_SD1_DATA0_USDHC1_DATA0		0xcd
			MX8MQ_IOMUXC_SD1_DATA1_USDHC1_DATA1		0xcd
			MX8MQ_IOMUXC_SD1_DATA2_USDHC1_DATA2		0xcd
			MX8MQ_IOMUXC_SD1_DATA3_USDHC1_DATA3		0xcd
			MX8MQ_IOMUXC_SD1_DATA4_USDHC1_DATA4		0xcd
			MX8MQ_IOMUXC_SD1_DATA5_USDHC1_DATA5		0xcd
			MX8MQ_IOMUXC_SD1_DATA6_USDHC1_DATA6		0xcd
			MX8MQ_IOMUXC_SD1_DATA7_USDHC1_DATA7		0xcd
			MX8MQ_IOMUXC_SD1_STROBE_USDHC1_STROBE		0x8d
			MX8MQ_IOMUXC_SD1_RESET_B_USDHC1_RESET_B		0xc1
		>;
	};

	pinctrl_usdhc1_200mhz: usdhc1grp200mhz {
		fsl,pins = <
			MX8MQ_IOMUXC_SD1_CLK_USDHC1_CLK			0x9f
			MX8MQ_IOMUXC_SD1_CMD_USDHC1_CMD			0xdf
			MX8MQ_IOMUXC_SD1_DATA0_USDHC1_DATA0		0xdf
			MX8MQ_IOMUXC_SD1_DATA1_USDHC1_DATA1		0xdf
			MX8MQ_IOMUXC_SD1_DATA2_USDHC1_DATA2		0xdf
			MX8MQ_IOMUXC_SD1_DATA3_USDHC1_DATA3		0xdf
			MX8MQ_IOMUXC_SD1_DATA4_USDHC1_DATA4		0xdf
			MX8MQ_IOMUXC_SD1_DATA5_USDHC1_DATA5		0xdf
			MX8MQ_IOMUXC_SD1_DATA6_USDHC1_DATA6		0xdf
			MX8MQ_IOMUXC_SD1_DATA7_USDHC1_DATA7		0xdf
			MX8MQ_IOMUXC_SD1_STROBE_USDHC1_STROBE		0x9f
			MX8MQ_IOMUXC_SD1_RESET_B_USDHC1_RESET_B		0xc1
		>;
	};

	pinctrl_usdhc2_pwr: usdhc2grppwr {
		fsl,pins = <
			MX8MQ_IOMUXC_SD2_RESET_B_GPIO2_IO19	0x41
		>;
	};

	pinctrl_usdhc2_gpio: usdhc2grpgpio {
		fsl,pins = <
			MX8MQ_IOMUXC_SD2_WP_GPIO2_IO20		0x80 /* WIFI_WAKE */
		>;
	};

	pinctrl_usdhc2: usdhc2grp {
		fsl,pins = <
			MX8MQ_IOMUXC_SD2_CLK_USDHC2_CLK		0x83
			MX8MQ_IOMUXC_SD2_CMD_USDHC2_CMD		0xc3
			MX8MQ_IOMUXC_SD2_DATA0_USDHC2_DATA0	0xc3
			MX8MQ_IOMUXC_SD2_DATA1_USDHC2_DATA1	0xc3
			MX8MQ_IOMUXC_SD2_DATA2_USDHC2_DATA2	0xc3
			MX8MQ_IOMUXC_SD2_DATA3_USDHC2_DATA3	0xc3
		>;
	};

	pinctrl_usdhc2_100mhz: usdhc2grp100mhz {
		fsl,pins = <
			MX8MQ_IOMUXC_SD2_CLK_USDHC2_CLK		0x8d
			MX8MQ_IOMUXC_SD2_CMD_USDHC2_CMD		0xcd
			MX8MQ_IOMUXC_SD2_DATA0_USDHC2_DATA0	0xcd
			MX8MQ_IOMUXC_SD2_DATA1_USDHC2_DATA1	0xcd
			MX8MQ_IOMUXC_SD2_DATA2_USDHC2_DATA2	0xcd
			MX8MQ_IOMUXC_SD2_DATA3_USDHC2_DATA3	0xcd
		>;
	};

	pinctrl_usdhc2_200mhz: usdhc2grp200mhz {
		fsl,pins = <
			MX8MQ_IOMUXC_SD2_CLK_USDHC2_CLK		0x9f
			MX8MQ_IOMUXC_SD2_CMD_USDHC2_CMD		0xcf
			MX8MQ_IOMUXC_SD2_DATA0_USDHC2_DATA0	0xcf
			MX8MQ_IOMUXC_SD2_DATA1_USDHC2_DATA1	0xcf
			MX8MQ_IOMUXC_SD2_DATA2_USDHC2_DATA2	0xcf
			MX8MQ_IOMUXC_SD2_DATA3_USDHC2_DATA3	0xcf
		>;
	};

	pinctrl_wdog: wdoggrp {
		fsl,pins = <
			MX8MQ_IOMUXC_GPIO1_IO02_WDOG1_WDOG_B	0xc6
		>;
	};

	pinctrl_wifi_pwr_en: wifipwrengrp {
		fsl,pins = <
			MX8MQ_IOMUXC_NAND_CLE_GPIO3_IO5         0x06
		>;
	};

	pinctrl_wwan: wwangrp {
		fsl,pins = <
			MX8MQ_IOMUXC_NAND_CE3_B_GPIO3_IO4	0x09 /* nWWAN_DISABLE */
			MX8MQ_IOMUXC_NAND_DATA02_GPIO3_IO8	0x80 /* nWoWWAN */
			MX8MQ_IOMUXC_NAND_DATA03_GPIO3_IO9	0x19 /* WWAN_RESET */
		>;
	};
};

&pgc_gpu {
	power-supply = <&buck3_reg>;
};

&pgc_vpu {
	power-supply = <&buck4_reg>;
};

&pwm1 {
	pinctrl-names = "default";
	pinctrl-0 = <&pinctrl_bl>;
	status = "okay";
};

&snvs_pwrkey {
	status = "okay";
};

&sai2 {
	pinctrl-names = "default";
	pinctrl-0 = <&pinctrl_sai2>;
	assigned-clocks = <&clk IMX8MQ_CLK_SAI2>;
	assigned-clock-parents = <&clk IMX8MQ_AUDIO_PLL1_OUT>;
	assigned-clock-rates = <24576000>;
	status = "okay";
};

&sai6 {
	pinctrl-names = "default";
	pinctrl-0 = <&pinctrl_sai6>;
	assigned-clocks = <&clk IMX8MQ_CLK_SAI6>;
	assigned-clock-parents = <&clk IMX8MQ_AUDIO_PLL1_OUT>;
	assigned-clock-rates = <24576000>;
	fsl,sai-synchronous-rx;
	status = "okay";
};

&uart1 { /* console */
	pinctrl-names = "default";
	pinctrl-0 = <&pinctrl_uart1>;
	status = "okay";
};

&uart3 { /* GNSS */
	pinctrl-names = "default";
	pinctrl-0 = <&pinctrl_uart3>;
	status = "okay";
};

&uart4 { /* BT */
	pinctrl-names = "default";
	pinctrl-0 = <&pinctrl_uart4>, <&pinctrl_bt>;
	uart-has-rtscts;
	status = "okay";
};

&usb3_phy0 {
	vbus-supply = <&reg_5v_p>;
	status = "okay";
};

&usb3_phy1 {
	vbus-supply = <&reg_5v_p>;
	status = "okay";
};

&usb_dwc3_0 {
	#address-cells = <1>;
	#size-cells = <0>;
	dr_mode = "otg";
	status = "okay";

	port@0 {
		reg = <0>;

		typec_hs: endpoint {
			remote-endpoint = <&usb_con_hs>;
		};
	};

	port@1 {
		reg = <1>;

		typec_ss: endpoint {
			remote-endpoint = <&usb_con_ss>;
		};
	};
};

&usb_dwc3_1 {
	dr_mode = "host";
	status = "okay";
};

&usdhc1 {
	assigned-clocks = <&clk IMX8MQ_CLK_USDHC1>;
	assigned-clock-rates = <400000000>;
	pinctrl-names = "default", "state_100mhz", "state_200mhz";
	pinctrl-0 = <&pinctrl_usdhc1>;
	pinctrl-1 = <&pinctrl_usdhc1_100mhz>;
	pinctrl-2 = <&pinctrl_usdhc1_200mhz>;
	bus-width = <8>;
	non-removable;
	status = "okay";
};

&usdhc2 {
	assigned-clocks = <&clk IMX8MQ_CLK_USDHC2>;
	assigned-clock-rates = <200000000>;
	pinctrl-names = "default", "state_100mhz", "state_200mhz";
	pinctrl-0 = <&pinctrl_usdhc2>;
	pinctrl-1 = <&pinctrl_usdhc2_100mhz>;
	pinctrl-2 = <&pinctrl_usdhc2_200mhz>;
	bus-width = <4>;
	vmmc-supply = <&reg_usdhc2_vmmc>;
	power-supply = <&wifi_pwr_en>;
	broken-cd;
	disable-wp;
	cap-sdio-irq;
	keep-power-in-suspend;
	wakeup-source;
	status = "okay";
};

&wdog1 {
	pinctrl-names = "default";
	pinctrl-0 = <&pinctrl_wdog>;
	fsl,ext-reset-output;
	status = "okay";
};<|MERGE_RESOLUTION|>--- conflicted
+++ resolved
@@ -528,26 +528,20 @@
 		VDDIO-supply = <&reg_1v8_p>;
 	};
 
-<<<<<<< HEAD
-=======
 	proximity-sensor@60 {
 		compatible = "vishay,vcnl4040";
 		reg = <0x60>;
 		pinctrl-0 = <&pinctrl_prox>;
 	};
 
->>>>>>> 04d5ce62
 	accel-gyro@6a {
 		compatible = "st,lsm9ds1-imu";
 		reg = <0x6a>;
 		vdd-supply = <&reg_3v3_p>;
 		vddio-supply = <&reg_3v3_p>;
-<<<<<<< HEAD
-=======
 		mount-matrix =  "1",  "0",  "0",
 				"0",  "1",  "0",
 				"0",  "0", "-1";
->>>>>>> 04d5ce62
 	};
 };
 
