--- conflicted
+++ resolved
@@ -36,12 +36,8 @@
 
 	unsigned int value = (1000000 * mult) / (HZ * div);
 
-<<<<<<< HEAD
-	lpj_fine = max_cpu_core_mhz * value;
-=======
 	if (!preset_lpj)
 		preset_lpj = max_cpu_core_mhz * value;
->>>>>>> 0804dcb2
 }
 
 static void __init shmobile_late_time_init(void)
