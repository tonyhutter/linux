/*
 *  S390 version
 *    Copyright IBM Corp. 1999
 *    Author(s): Hartmut Penner (hp@de.ibm.com)
 *               Ulrich Weigand (uweigand@de.ibm.com)
 *
 *  Derived from "arch/i386/mm/fault.c"
 *    Copyright (C) 1995  Linus Torvalds
 */

#include <linux/kernel_stat.h>
#include <linux/perf_event.h>
#include <linux/signal.h>
#include <linux/sched.h>
#include <linux/kernel.h>
#include <linux/errno.h>
#include <linux/string.h>
#include <linux/types.h>
#include <linux/ptrace.h>
#include <linux/mman.h>
#include <linux/mm.h>
#include <linux/compat.h>
#include <linux/smp.h>
#include <linux/kdebug.h>
#include <linux/init.h>
#include <linux/console.h>
#include <linux/module.h>
#include <linux/hardirq.h>
#include <linux/kprobes.h>
#include <linux/uaccess.h>
#include <linux/hugetlb.h>
#include <asm/asm-offsets.h>
#include <asm/pgtable.h>
#include <asm/irq.h>
#include <asm/mmu_context.h>
#include <asm/facility.h>
#include "../kernel/entry.h"

#ifndef CONFIG_64BIT
#define __FAIL_ADDR_MASK 0x7ffff000
#define __SUBCODE_MASK 0x0200
#define __PF_RES_FIELD 0ULL
#else /* CONFIG_64BIT */
#define __FAIL_ADDR_MASK -4096L
#define __SUBCODE_MASK 0x0600
#define __PF_RES_FIELD 0x8000000000000000ULL
#endif /* CONFIG_64BIT */

#define VM_FAULT_BADCONTEXT	0x010000
#define VM_FAULT_BADMAP		0x020000
#define VM_FAULT_BADACCESS	0x040000
#define VM_FAULT_SIGNAL	0x080000

static unsigned long store_indication;

void fault_init(void)
{
	if (test_facility(2) && test_facility(75))
		store_indication = 0xc00;
}

static inline int notify_page_fault(struct pt_regs *regs)
{
	int ret = 0;

	/* kprobe_running() needs smp_processor_id() */
	if (kprobes_built_in() && !user_mode(regs)) {
		preempt_disable();
		if (kprobe_running() && kprobe_fault_handler(regs, 14))
			ret = 1;
		preempt_enable();
	}
	return ret;
}


/*
 * Unlock any spinlocks which will prevent us from getting the
 * message out.
 */
void bust_spinlocks(int yes)
{
	if (yes) {
		oops_in_progress = 1;
	} else {
		int loglevel_save = console_loglevel;
		console_unblank();
		oops_in_progress = 0;
		/*
		 * OK, the message is on the console.  Now we call printk()
		 * without oops_in_progress set so that printk will give klogd
		 * a poke.  Hold onto your hats...
		 */
		console_loglevel = 15;
		printk(" ");
		console_loglevel = loglevel_save;
	}
}

/*
 * Returns the address space associated with the fault.
 * Returns 0 for kernel space and 1 for user space.
 */
static inline int user_space_fault(unsigned long trans_exc_code)
{
	/*
	 * The lowest two bits of the translation exception
	 * identification indicate which paging table was used.
	 */
	trans_exc_code &= 3;
	if (trans_exc_code == 2)
		/* Access via secondary space, set_fs setting decides */
		return current->thread.mm_segment.ar4;
<<<<<<< HEAD
	if (addressing_mode == HOME_SPACE_MODE)
=======
	if (s390_user_mode == HOME_SPACE_MODE)
>>>>>>> 4a8e43fe
		/* User space if the access has been done via home space. */
		return trans_exc_code == 3;
	/*
	 * If the user space is not the home space the kernel runs in home
	 * space. Access via secondary space has already been covered,
	 * access via primary space or access register is from user space
	 * and access via home space is from the kernel.
	 */
	return trans_exc_code != 3;
}

static inline void report_user_fault(struct pt_regs *regs, long signr)
{
	if ((task_pid_nr(current) > 1) && !show_unhandled_signals)
		return;
	if (!unhandled_signal(current, signr))
		return;
	if (!printk_ratelimit())
		return;
	printk(KERN_ALERT "User process fault: interruption code 0x%X ",
	       regs->int_code);
	print_vma_addr(KERN_CONT "in ", regs->psw.addr & PSW_ADDR_INSN);
	printk(KERN_CONT "\n");
	printk(KERN_ALERT "failing address: %lX\n",
	       regs->int_parm_long & __FAIL_ADDR_MASK);
	show_regs(regs);
}

/*
 * Send SIGSEGV to task.  This is an external routine
 * to keep the stack usage of do_page_fault small.
 */
static noinline void do_sigsegv(struct pt_regs *regs, int si_code)
{
	struct siginfo si;

	report_user_fault(regs, SIGSEGV);
	si.si_signo = SIGSEGV;
	si.si_code = si_code;
	si.si_addr = (void __user *)(regs->int_parm_long & __FAIL_ADDR_MASK);
	force_sig_info(SIGSEGV, &si, current);
}

static noinline void do_no_context(struct pt_regs *regs)
{
	const struct exception_table_entry *fixup;
	unsigned long address;

	/* Are we prepared to handle this kernel fault?  */
	fixup = search_exception_tables(regs->psw.addr & PSW_ADDR_INSN);
	if (fixup) {
		regs->psw.addr = extable_fixup(fixup) | PSW_ADDR_AMODE;
		return;
	}

	/*
	 * Oops. The kernel tried to access some bad page. We'll have to
	 * terminate things with extreme prejudice.
	 */
	address = regs->int_parm_long & __FAIL_ADDR_MASK;
	if (!user_space_fault(regs->int_parm_long))
		printk(KERN_ALERT "Unable to handle kernel pointer dereference"
		       " at virtual kernel address %p\n", (void *)address);
	else
		printk(KERN_ALERT "Unable to handle kernel paging request"
		       " at virtual user address %p\n", (void *)address);

	die(regs, "Oops");
	do_exit(SIGKILL);
}

static noinline void do_low_address(struct pt_regs *regs)
{
	/* Low-address protection hit in kernel mode means
	   NULL pointer write access in kernel mode.  */
	if (regs->psw.mask & PSW_MASK_PSTATE) {
		/* Low-address protection hit in user mode 'cannot happen'. */
		die (regs, "Low-address protection");
		do_exit(SIGKILL);
	}

	do_no_context(regs);
}

static noinline void do_sigbus(struct pt_regs *regs)
{
	struct task_struct *tsk = current;
	struct siginfo si;

	/*
	 * Send a sigbus, regardless of whether we were in kernel
	 * or user mode.
	 */
	si.si_signo = SIGBUS;
	si.si_errno = 0;
	si.si_code = BUS_ADRERR;
	si.si_addr = (void __user *)(regs->int_parm_long & __FAIL_ADDR_MASK);
	force_sig_info(SIGBUS, &si, tsk);
}

static noinline void do_fault_error(struct pt_regs *regs, int fault)
{
	int si_code;

	switch (fault) {
	case VM_FAULT_BADACCESS:
	case VM_FAULT_BADMAP:
		/* Bad memory access. Check if it is kernel or user space. */
		if (user_mode(regs)) {
			/* User mode accesses just cause a SIGSEGV */
			si_code = (fault == VM_FAULT_BADMAP) ?
				SEGV_MAPERR : SEGV_ACCERR;
			do_sigsegv(regs, si_code);
			return;
		}
	case VM_FAULT_BADCONTEXT:
		do_no_context(regs);
		break;
	case VM_FAULT_SIGNAL:
		if (!user_mode(regs))
			do_no_context(regs);
		break;
	default: /* fault & VM_FAULT_ERROR */
		if (fault & VM_FAULT_OOM) {
			if (!user_mode(regs))
				do_no_context(regs);
			else
				pagefault_out_of_memory();
		} else if (fault & VM_FAULT_SIGBUS) {
			/* Kernel mode? Handle exceptions or die */
			if (!user_mode(regs))
				do_no_context(regs);
			else
				do_sigbus(regs);
		} else
			BUG();
		break;
	}
}

/*
 * This routine handles page faults.  It determines the address,
 * and the problem, and then passes it off to one of the appropriate
 * routines.
 *
 * interruption code (int_code):
 *   04       Protection           ->  Write-Protection  (suprression)
 *   10       Segment translation  ->  Not present       (nullification)
 *   11       Page translation     ->  Not present       (nullification)
 *   3b       Region third trans.  ->  Not present       (nullification)
 */
static inline int do_exception(struct pt_regs *regs, int access)
{
	struct task_struct *tsk;
	struct mm_struct *mm;
	struct vm_area_struct *vma;
	unsigned long trans_exc_code;
	unsigned long address;
	unsigned int flags;
	int fault;

	if (notify_page_fault(regs))
		return 0;

	tsk = current;
	mm = tsk->mm;
	trans_exc_code = regs->int_parm_long;

	/*
	 * Verify that the fault happened in user space, that
	 * we are not in an interrupt and that there is a 
	 * user context.
	 */
	fault = VM_FAULT_BADCONTEXT;
	if (unlikely(!user_space_fault(trans_exc_code) || in_atomic() || !mm))
		goto out;

	address = trans_exc_code & __FAIL_ADDR_MASK;
	perf_sw_event(PERF_COUNT_SW_PAGE_FAULTS, 1, regs, address);
	flags = FAULT_FLAG_ALLOW_RETRY | FAULT_FLAG_KILLABLE;
	if (access == VM_WRITE || (trans_exc_code & store_indication) == 0x400)
		flags |= FAULT_FLAG_WRITE;
	down_read(&mm->mmap_sem);

#ifdef CONFIG_PGSTE
	if ((current->flags & PF_VCPU) && S390_lowcore.gmap) {
		address = __gmap_fault(address,
				     (struct gmap *) S390_lowcore.gmap);
		if (address == -EFAULT) {
			fault = VM_FAULT_BADMAP;
			goto out_up;
		}
		if (address == -ENOMEM) {
			fault = VM_FAULT_OOM;
			goto out_up;
		}
	}
#endif

retry:
	fault = VM_FAULT_BADMAP;
	vma = find_vma(mm, address);
	if (!vma)
		goto out_up;

	if (unlikely(vma->vm_start > address)) {
		if (!(vma->vm_flags & VM_GROWSDOWN))
			goto out_up;
		if (expand_stack(vma, address))
			goto out_up;
	}

	/*
	 * Ok, we have a good vm_area for this memory access, so
	 * we can handle it..
	 */
	fault = VM_FAULT_BADACCESS;
	if (unlikely(!(vma->vm_flags & access)))
		goto out_up;

	if (is_vm_hugetlb_page(vma))
		address &= HPAGE_MASK;
	/*
	 * If for any reason at all we couldn't handle the fault,
	 * make sure we exit gracefully rather than endlessly redo
	 * the fault.
	 */
	fault = handle_mm_fault(mm, vma, address, flags);
	/* No reason to continue if interrupted by SIGKILL. */
	if ((fault & VM_FAULT_RETRY) && fatal_signal_pending(current)) {
		fault = VM_FAULT_SIGNAL;
		goto out;
	}
	if (unlikely(fault & VM_FAULT_ERROR))
		goto out_up;

	/*
	 * Major/minor page fault accounting is only done on the
	 * initial attempt. If we go through a retry, it is extremely
	 * likely that the page will be found in page cache at that point.
	 */
	if (flags & FAULT_FLAG_ALLOW_RETRY) {
		if (fault & VM_FAULT_MAJOR) {
			tsk->maj_flt++;
			perf_sw_event(PERF_COUNT_SW_PAGE_FAULTS_MAJ, 1,
				      regs, address);
		} else {
			tsk->min_flt++;
			perf_sw_event(PERF_COUNT_SW_PAGE_FAULTS_MIN, 1,
				      regs, address);
		}
		if (fault & VM_FAULT_RETRY) {
			/* Clear FAULT_FLAG_ALLOW_RETRY to avoid any risk
			 * of starvation. */
			flags &= ~FAULT_FLAG_ALLOW_RETRY;
			flags |= FAULT_FLAG_TRIED;
			down_read(&mm->mmap_sem);
			goto retry;
		}
	}
	/*
	 * The instruction that caused the program check will
	 * be repeated. Don't signal single step via SIGTRAP.
	 */
	clear_tsk_thread_flag(tsk, TIF_PER_TRAP);
	fault = 0;
out_up:
	up_read(&mm->mmap_sem);
out:
	return fault;
}

void __kprobes do_protection_exception(struct pt_regs *regs)
{
	unsigned long trans_exc_code;
	int fault;

	trans_exc_code = regs->int_parm_long;
	/* Protection exception is suppressing, decrement psw address. */
	regs->psw.addr = __rewind_psw(regs->psw, regs->int_code >> 16);
	/*
	 * Check for low-address protection.  This needs to be treated
	 * as a special case because the translation exception code
	 * field is not guaranteed to contain valid data in this case.
	 */
	if (unlikely(!(trans_exc_code & 4))) {
		do_low_address(regs);
		return;
	}
	fault = do_exception(regs, VM_WRITE);
	if (unlikely(fault))
		do_fault_error(regs, fault);
}

void __kprobes do_dat_exception(struct pt_regs *regs)
{
	int access, fault;

	access = VM_READ | VM_EXEC | VM_WRITE;
	fault = do_exception(regs, access);
	if (unlikely(fault))
		do_fault_error(regs, fault);
}

#ifdef CONFIG_64BIT
void __kprobes do_asce_exception(struct pt_regs *regs)
{
	struct mm_struct *mm = current->mm;
	struct vm_area_struct *vma;
	unsigned long trans_exc_code;

	trans_exc_code = regs->int_parm_long;
	if (unlikely(!user_space_fault(trans_exc_code) || in_atomic() || !mm))
		goto no_context;

	down_read(&mm->mmap_sem);
	vma = find_vma(mm, trans_exc_code & __FAIL_ADDR_MASK);
	up_read(&mm->mmap_sem);

	if (vma) {
		update_mm(mm, current);
		return;
	}

	/* User mode accesses just cause a SIGSEGV */
	if (user_mode(regs)) {
		do_sigsegv(regs, SEGV_MAPERR);
		return;
	}

no_context:
	do_no_context(regs);
}
#endif

int __handle_fault(unsigned long uaddr, unsigned long pgm_int_code, int write)
{
	struct pt_regs regs;
	int access, fault;

	/* Emulate a uaccess fault from kernel mode. */
	regs.psw.mask = psw_kernel_bits | PSW_MASK_DAT | PSW_MASK_MCHECK;
	if (!irqs_disabled())
		regs.psw.mask |= PSW_MASK_IO | PSW_MASK_EXT;
	regs.psw.addr = (unsigned long) __builtin_return_address(0);
	regs.psw.addr |= PSW_ADDR_AMODE;
	regs.int_code = pgm_int_code;
	regs.int_parm_long = (uaddr & PAGE_MASK) | 2;
	access = write ? VM_WRITE : VM_READ;
	fault = do_exception(&regs, access);
	/*
	 * Since the fault happened in kernel mode while performing a uaccess
	 * all we need to do now is emulating a fixup in case "fault" is not
	 * zero.
	 * For the calling uaccess functions this results always in -EFAULT.
	 */
	return fault ? -EFAULT : 0;
}

#ifdef CONFIG_PFAULT 
/*
 * 'pfault' pseudo page faults routines.
 */
static int pfault_disable;

static int __init nopfault(char *str)
{
	pfault_disable = 1;
	return 1;
}

__setup("nopfault", nopfault);

struct pfault_refbk {
	u16 refdiagc;
	u16 reffcode;
	u16 refdwlen;
	u16 refversn;
	u64 refgaddr;
	u64 refselmk;
	u64 refcmpmk;
	u64 reserved;
} __attribute__ ((packed, aligned(8)));

int pfault_init(void)
{
	struct pfault_refbk refbk = {
		.refdiagc = 0x258,
		.reffcode = 0,
		.refdwlen = 5,
		.refversn = 2,
		.refgaddr = __LC_CURRENT_PID,
		.refselmk = 1ULL << 48,
		.refcmpmk = 1ULL << 48,
		.reserved = __PF_RES_FIELD };
        int rc;

	if (pfault_disable)
		return -1;
	asm volatile(
		"	diag	%1,%0,0x258\n"
		"0:	j	2f\n"
		"1:	la	%0,8\n"
		"2:\n"
		EX_TABLE(0b,1b)
		: "=d" (rc) : "a" (&refbk), "m" (refbk) : "cc");
        return rc;
}

void pfault_fini(void)
{
	struct pfault_refbk refbk = {
		.refdiagc = 0x258,
		.reffcode = 1,
		.refdwlen = 5,
		.refversn = 2,
	};

	if (pfault_disable)
		return;
	asm volatile(
		"	diag	%0,0,0x258\n"
		"0:\n"
		EX_TABLE(0b,0b)
		: : "a" (&refbk), "m" (refbk) : "cc");
}

static DEFINE_SPINLOCK(pfault_lock);
static LIST_HEAD(pfault_list);

static void pfault_interrupt(struct ext_code ext_code,
			     unsigned int param32, unsigned long param64)
{
	struct task_struct *tsk;
	__u16 subcode;
	pid_t pid;

	/*
	 * Get the external interruption subcode & pfault
	 * initial/completion signal bit. VM stores this 
	 * in the 'cpu address' field associated with the
         * external interrupt. 
	 */
	subcode = ext_code.subcode;
	if ((subcode & 0xff00) != __SUBCODE_MASK)
		return;
	kstat_cpu(smp_processor_id()).irqs[EXTINT_PFL]++;
	/* Get the token (= pid of the affected task). */
	pid = sizeof(void *) == 4 ? param32 : param64;
	rcu_read_lock();
	tsk = find_task_by_pid_ns(pid, &init_pid_ns);
	if (tsk)
		get_task_struct(tsk);
	rcu_read_unlock();
	if (!tsk)
		return;
	spin_lock(&pfault_lock);
	if (subcode & 0x0080) {
		/* signal bit is set -> a page has been swapped in by VM */
		if (tsk->thread.pfault_wait == 1) {
			/* Initial interrupt was faster than the completion
			 * interrupt. pfault_wait is valid. Set pfault_wait
			 * back to zero and wake up the process. This can
			 * safely be done because the task is still sleeping
			 * and can't produce new pfaults. */
			tsk->thread.pfault_wait = 0;
			list_del(&tsk->thread.list);
			wake_up_process(tsk);
			put_task_struct(tsk);
		} else {
			/* Completion interrupt was faster than initial
			 * interrupt. Set pfault_wait to -1 so the initial
			 * interrupt doesn't put the task to sleep.
			 * If the task is not running, ignore the completion
			 * interrupt since it must be a leftover of a PFAULT
			 * CANCEL operation which didn't remove all pending
			 * completion interrupts. */
			if (tsk->state == TASK_RUNNING)
				tsk->thread.pfault_wait = -1;
		}
	} else {
		/* signal bit not set -> a real page is missing. */
		if (WARN_ON_ONCE(tsk != current))
			goto out;
		if (tsk->thread.pfault_wait == 1) {
			/* Already on the list with a reference: put to sleep */
			__set_task_state(tsk, TASK_UNINTERRUPTIBLE);
			set_tsk_need_resched(tsk);
		} else if (tsk->thread.pfault_wait == -1) {
			/* Completion interrupt was faster than the initial
			 * interrupt (pfault_wait == -1). Set pfault_wait
			 * back to zero and exit. */
			tsk->thread.pfault_wait = 0;
		} else {
			/* Initial interrupt arrived before completion
			 * interrupt. Let the task sleep.
			 * An extra task reference is needed since a different
			 * cpu may set the task state to TASK_RUNNING again
			 * before the scheduler is reached. */
			get_task_struct(tsk);
			tsk->thread.pfault_wait = 1;
			list_add(&tsk->thread.list, &pfault_list);
			__set_task_state(tsk, TASK_UNINTERRUPTIBLE);
			set_tsk_need_resched(tsk);
		}
	}
out:
	spin_unlock(&pfault_lock);
	put_task_struct(tsk);
}

static int __cpuinit pfault_cpu_notify(struct notifier_block *self,
				       unsigned long action, void *hcpu)
{
	struct thread_struct *thread, *next;
	struct task_struct *tsk;

	switch (action & ~CPU_TASKS_FROZEN) {
	case CPU_DEAD:
		spin_lock_irq(&pfault_lock);
		list_for_each_entry_safe(thread, next, &pfault_list, list) {
			thread->pfault_wait = 0;
			list_del(&thread->list);
			tsk = container_of(thread, struct task_struct, thread);
			wake_up_process(tsk);
			put_task_struct(tsk);
		}
		spin_unlock_irq(&pfault_lock);
		break;
	default:
		break;
	}
	return NOTIFY_OK;
}

static int __init pfault_irq_init(void)
{
	int rc;

	rc = register_external_interrupt(0x2603, pfault_interrupt);
	if (rc)
		goto out_extint;
	rc = pfault_init() == 0 ? 0 : -EOPNOTSUPP;
	if (rc)
		goto out_pfault;
	service_subclass_irq_register();
	hotcpu_notifier(pfault_cpu_notify, 0);
	return 0;

out_pfault:
	unregister_external_interrupt(0x2603, pfault_interrupt);
out_extint:
	pfault_disable = 1;
	return rc;
}
early_initcall(pfault_irq_init);

#endif /* CONFIG_PFAULT */<|MERGE_RESOLUTION|>--- conflicted
+++ resolved
@@ -111,11 +111,7 @@
 	if (trans_exc_code == 2)
 		/* Access via secondary space, set_fs setting decides */
 		return current->thread.mm_segment.ar4;
-<<<<<<< HEAD
-	if (addressing_mode == HOME_SPACE_MODE)
-=======
 	if (s390_user_mode == HOME_SPACE_MODE)
->>>>>>> 4a8e43fe
 		/* User space if the access has been done via home space. */
 		return trans_exc_code == 3;
 	/*
