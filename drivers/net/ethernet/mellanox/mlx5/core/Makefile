--- conflicted
+++ resolved
@@ -22,12 +22,8 @@
 #
 mlx5_core-$(CONFIG_MLX5_CORE_EN) += en_main.o en_common.o en_fs.o en_ethtool.o \
 		en_tx.o en_rx.o en_dim.o en_txrx.o en/xdp.o en_stats.o \
-<<<<<<< HEAD
-		en_selftest.o en/port.o en/monitor_stats.o en/reporter_tx.o
-=======
 		en_selftest.o en/port.o en/monitor_stats.o en/reporter_tx.o \
 		en/params.o
->>>>>>> 0ecfebd2
 
 #
 # Netdev extra
@@ -40,11 +36,7 @@
 #
 # Core extra
 #
-<<<<<<< HEAD
-mlx5_core-$(CONFIG_MLX5_ESWITCH)   += eswitch.o eswitch_offloads.o ecpf.o
-=======
 mlx5_core-$(CONFIG_MLX5_ESWITCH)   += eswitch.o eswitch_offloads.o ecpf.o rdma.o
->>>>>>> 0ecfebd2
 mlx5_core-$(CONFIG_MLX5_MPFS)      += lib/mpfs.o
 mlx5_core-$(CONFIG_VXLAN)          += lib/vxlan.o
 mlx5_core-$(CONFIG_PTP_1588_CLOCK) += lib/clock.o
