/******************************************************************************
 *
 * Copyright(c) 2003 - 2011 Intel Corporation. All rights reserved.
 *
 * Portions of this file are derived from the ipw3945 project.
 *
 * This program is free software; you can redistribute it and/or modify it
 * under the terms of version 2 of the GNU General Public License as
 * published by the Free Software Foundation.
 *
 * This program is distributed in the hope that it will be useful, but WITHOUT
 * ANY WARRANTY; without even the implied warranty of MERCHANTABILITY or
 * FITNESS FOR A PARTICULAR PURPOSE.  See the GNU General Public License for
 * more details.
 *
 * You should have received a copy of the GNU General Public License along with
 * this program; if not, write to the Free Software Foundation, Inc.,
 * 51 Franklin Street, Fifth Floor, Boston, MA 02110, USA
 *
 * The full GNU General Public License is included in this distribution in the
 * file called LICENSE.
 *
 * Contact Information:
 *  Intel Linux Wireless <ilw@linux.intel.com>
 * Intel Corporation, 5200 N.E. Elam Young Parkway, Hillsboro, OR 97124-6497
 *
 *****************************************************************************/

#ifndef __iwl_io_h__
#define __iwl_io_h__

#include <linux/io.h>

#include "iwl-dev.h"
#include "iwl-debug.h"
#include "iwl-devtrace.h"

static inline void iwl_write8(struct iwl_priv *priv, u32 ofs, u8 val)
{
	trace_iwlwifi_dev_iowrite8(priv, ofs, val);
	iowrite8(val, priv->hw_base + ofs);
}

static inline void iwl_write32(struct iwl_priv *priv, u32 ofs, u32 val)
{
	trace_iwlwifi_dev_iowrite32(priv, ofs, val);
	iowrite32(val, priv->hw_base + ofs);
}

static inline u32 iwl_read32(struct iwl_priv *priv, u32 ofs)
{
	u32 val = ioread32(priv->hw_base + ofs);
	trace_iwlwifi_dev_ioread32(priv, ofs, val);
	return val;
}

void iwl_set_bit(struct iwl_priv *priv, u32 reg, u32 mask);
void iwl_clear_bit(struct iwl_priv *priv, u32 reg, u32 mask);
<<<<<<< HEAD

int iwl_poll_bit(struct iwl_priv *priv, u32 addr,
		 u32 bits, u32 mask, int timeout);
int iwl_poll_direct_bit(struct iwl_priv *priv, u32 addr, u32 mask,
			int timeout);

int iwl_grab_nic_access(struct iwl_priv *priv);
void iwl_release_nic_access(struct iwl_priv *priv);

u32 iwl_read_direct32(struct iwl_priv *priv, u32 reg);
void iwl_write_direct32(struct iwl_priv *priv, u32 reg, u32 value);


u32 iwl_read_prph(struct iwl_priv *priv, u32 reg);
void iwl_write_prph(struct iwl_priv *priv, u32 addr, u32 val);
void iwl_set_bits_prph(struct iwl_priv *priv, u32 reg, u32 mask);
void iwl_set_bits_mask_prph(struct iwl_priv *priv, u32 reg,
			    u32 bits, u32 mask);
void iwl_clear_bits_prph(struct iwl_priv *priv, u32 reg, u32 mask);
=======

int iwl_poll_bit(struct iwl_priv *priv, u32 addr,
		 u32 bits, u32 mask, int timeout);
int iwl_poll_direct_bit(struct iwl_priv *priv, u32 addr, u32 mask,
			int timeout);

int iwl_grab_nic_access_silent(struct iwl_priv *priv);
int iwl_grab_nic_access(struct iwl_priv *priv);
void iwl_release_nic_access(struct iwl_priv *priv);

u32 iwl_read_direct32(struct iwl_priv *priv, u32 reg);
void iwl_write_direct32(struct iwl_priv *priv, u32 reg, u32 value);


u32 iwl_read_prph(struct iwl_priv *priv, u32 reg);
void iwl_write_prph(struct iwl_priv *priv, u32 addr, u32 val);
void iwl_set_bits_prph(struct iwl_priv *priv, u32 reg, u32 mask);
void iwl_set_bits_mask_prph(struct iwl_priv *priv, u32 reg,
			    u32 bits, u32 mask);
void iwl_clear_bits_prph(struct iwl_priv *priv, u32 reg, u32 mask);

void _iwl_read_targ_mem_words(struct iwl_priv *priv, u32 addr,
			      void *buf, int words);

#define iwl_read_targ_mem_words(priv, addr, buf, bufsize)	\
	do {							\
		BUILD_BUG_ON((bufsize) % sizeof(u32));		\
		_iwl_read_targ_mem_words(priv, addr, buf,	\
					 (bufsize) / sizeof(u32));\
	} while (0)
>>>>>>> eaef6a93

u32 iwl_read_targ_mem(struct iwl_priv *priv, u32 addr);
void iwl_write_targ_mem(struct iwl_priv *priv, u32 addr, u32 val);
#endif<|MERGE_RESOLUTION|>--- conflicted
+++ resolved
@@ -56,27 +56,6 @@
 
 void iwl_set_bit(struct iwl_priv *priv, u32 reg, u32 mask);
 void iwl_clear_bit(struct iwl_priv *priv, u32 reg, u32 mask);
-<<<<<<< HEAD
-
-int iwl_poll_bit(struct iwl_priv *priv, u32 addr,
-		 u32 bits, u32 mask, int timeout);
-int iwl_poll_direct_bit(struct iwl_priv *priv, u32 addr, u32 mask,
-			int timeout);
-
-int iwl_grab_nic_access(struct iwl_priv *priv);
-void iwl_release_nic_access(struct iwl_priv *priv);
-
-u32 iwl_read_direct32(struct iwl_priv *priv, u32 reg);
-void iwl_write_direct32(struct iwl_priv *priv, u32 reg, u32 value);
-
-
-u32 iwl_read_prph(struct iwl_priv *priv, u32 reg);
-void iwl_write_prph(struct iwl_priv *priv, u32 addr, u32 val);
-void iwl_set_bits_prph(struct iwl_priv *priv, u32 reg, u32 mask);
-void iwl_set_bits_mask_prph(struct iwl_priv *priv, u32 reg,
-			    u32 bits, u32 mask);
-void iwl_clear_bits_prph(struct iwl_priv *priv, u32 reg, u32 mask);
-=======
 
 int iwl_poll_bit(struct iwl_priv *priv, u32 addr,
 		 u32 bits, u32 mask, int timeout);
@@ -107,7 +86,6 @@
 		_iwl_read_targ_mem_words(priv, addr, buf,	\
 					 (bufsize) / sizeof(u32));\
 	} while (0)
->>>>>>> eaef6a93
 
 u32 iwl_read_targ_mem(struct iwl_priv *priv, u32 addr);
 void iwl_write_targ_mem(struct iwl_priv *priv, u32 addr, u32 val);
