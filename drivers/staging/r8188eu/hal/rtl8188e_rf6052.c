--- conflicted
+++ resolved
@@ -84,11 +84,7 @@
 		struct adapter *Adapter,
 		u8 *pPowerlevel)
 {
-<<<<<<< HEAD
-	struct hal_data_8188e *pHalData = GET_HAL_DATA(Adapter);
-=======
-	struct hal_data_8188e *pHalData = &Adapter->haldata;
->>>>>>> 754e0b0e
+	struct hal_data_8188e *pHalData = &Adapter->haldata;
 	struct mlme_ext_priv *pmlmeext = &Adapter->mlmeextpriv;
 	u32 TxAGC[2] = {0, 0}, tmpval = 0, pwrtrac_value;
 	u8 idx1, idx2;
@@ -187,11 +183,7 @@
 				    u8 index, u32 *powerBase0, u32 *powerBase1,
 				    u32 *pOutWriteVal)
 {
-<<<<<<< HEAD
-	struct hal_data_8188e *pHalData = GET_HAL_DATA(Adapter);
-=======
-	struct hal_data_8188e *pHalData = &Adapter->haldata;
->>>>>>> 754e0b0e
+	struct hal_data_8188e *pHalData = &Adapter->haldata;
 	u8	i, chnlGroup = 0, pwr_diff_limit[4], customer_pwr_limit;
 	s8	pwr_diff = 0;
 	u32	writeVal, customer_limit, rf;
@@ -390,23 +382,6 @@
 	pPhyReg = &pHalData->PHYRegDef[eRFPath];
 
 	/*----Store original RFENV control type----*/
-<<<<<<< HEAD
-	u4RegValue = PHY_QueryBBReg(Adapter, pPhyReg->rfintfs, bRFSI_RFENV);
-
-	/*----Set RF_ENV enable----*/
-	PHY_SetBBReg(Adapter, pPhyReg->rfintfe, bRFSI_RFENV << 16, 0x1);
-	udelay(1);/* PlatformStallExecution(1); */
-
-	/*----Set RF_ENV output high----*/
-	PHY_SetBBReg(Adapter, pPhyReg->rfintfo, bRFSI_RFENV, 0x1);
-	udelay(1);/* PlatformStallExecution(1); */
-
-	/* Set bit number of Address and Data for RF register */
-	PHY_SetBBReg(Adapter, pPhyReg->rfHSSIPara2, b3WireAddressLength, 0x0);	/*  Set 1 to 4 bits for 8255 */
-	udelay(1);/* PlatformStallExecution(1); */
-
-	PHY_SetBBReg(Adapter, pPhyReg->rfHSSIPara2, b3WireDataLength, 0x0);	/*  Set 0 to 12  bits for 8255 */
-=======
 	u4RegValue = rtl8188e_PHY_QueryBBReg(Adapter, pPhyReg->rfintfs, bRFSI_RFENV);
 
 	/*----Set RF_ENV enable----*/
@@ -422,7 +397,6 @@
 	udelay(1);/* PlatformStallExecution(1); */
 
 	rtl8188e_PHY_SetBBReg(Adapter, pPhyReg->rfHSSIPara2, b3WireDataLength, 0x0);	/*  Set 0 to 12  bits for 8255 */
->>>>>>> 754e0b0e
 	udelay(1);/* PlatformStallExecution(1); */
 
 	/*----Initialize RF fom connfiguration file----*/
@@ -430,11 +404,7 @@
 		rtStatus = _FAIL;
 
 	/*----Restore RFENV control type----*/;
-<<<<<<< HEAD
-	PHY_SetBBReg(Adapter, pPhyReg->rfintfs, bRFSI_RFENV, u4RegValue);
-=======
 	rtl8188e_PHY_SetBBReg(Adapter, pPhyReg->rfintfs, bRFSI_RFENV, u4RegValue);
->>>>>>> 754e0b0e
 
 	if (rtStatus != _SUCCESS)
 		goto phy_RF6052_Config_ParaFile_Fail;
