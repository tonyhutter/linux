--- conflicted
+++ resolved
@@ -96,15 +96,9 @@
 	void (*read_tempreg)(struct pci_dev *pdev, u32 *regval);
 	int temp_offset;
 	u32 temp_adjust_mask;
-<<<<<<< HEAD
-	bool show_tdie;
-	u32 show_tccd;
-	u32 svi_addr[2];
-=======
 	u32 show_temp;
 	u32 svi_addr[2];
 	bool is_zen;
->>>>>>> 04d5ce62
 	bool show_current;
 	int cfactor[2];
 };
@@ -192,15 +186,9 @@
 	return temp;
 }
 
-<<<<<<< HEAD
-const char *k10temp_temp_label[] = {
-	"Tdie",
-	"Tctl",
-=======
 static const char *k10temp_temp_label[] = {
 	"Tctl",
 	"Tdie",
->>>>>>> 04d5ce62
 	"Tccd1",
 	"Tccd2",
 	"Tccd3",
@@ -211,20 +199,12 @@
 	"Tccd8",
 };
 
-<<<<<<< HEAD
-const char *k10temp_in_label[] = {
-=======
 static const char *k10temp_in_label[] = {
->>>>>>> 04d5ce62
 	"Vcore",
 	"Vsoc",
 };
 
-<<<<<<< HEAD
-const char *k10temp_curr_label[] = {
-=======
 static const char *k10temp_curr_label[] = {
->>>>>>> 04d5ce62
 	"Icore",
 	"Isoc",
 };
@@ -296,15 +276,6 @@
 	switch (attr) {
 	case hwmon_temp_input:
 		switch (channel) {
-<<<<<<< HEAD
-		case 0:		/* Tdie */
-			*val = get_raw_temp(data) - data->temp_offset;
-			if (*val < 0)
-				*val = 0;
-			break;
-		case 1:		/* Tctl */
-			*val = get_raw_temp(data);
-=======
 		case 0:		/* Tctl */
 			*val = get_raw_temp(data);
 			if (*val < 0)
@@ -312,7 +283,6 @@
 			break;
 		case 1:		/* Tdie */
 			*val = get_raw_temp(data) - data->temp_offset;
->>>>>>> 04d5ce62
 			if (*val < 0)
 				*val = 0;
 			break;
@@ -370,31 +340,11 @@
 	case hwmon_temp:
 		switch (attr) {
 		case hwmon_temp_input:
-<<<<<<< HEAD
-			switch (channel) {
-			case 0:		/* Tdie, or Tctl if we don't show it */
-				break;
-			case 1:		/* Tctl */
-				if (!data->show_tdie)
-					return 0;
-				break;
-			case 2 ... 9:		/* Tccd{1-8} */
-				if (!(data->show_tccd & BIT(channel - 2)))
-					return 0;
-				break;
-			default:
-				return 0;
-			}
-			break;
-		case hwmon_temp_max:
-			if (channel || data->show_tdie)
-=======
 			if (!HAVE_TEMP(data, channel))
 				return 0;
 			break;
 		case hwmon_temp_max:
 			if (channel || data->is_zen)
->>>>>>> 04d5ce62
 				return 0;
 			break;
 		case hwmon_temp_crit:
@@ -413,26 +363,9 @@
 				return 0;
 			break;
 		case hwmon_temp_label:
-<<<<<<< HEAD
-			/* No labels if we don't show the die temperature */
-			if (!data->show_tdie)
-				return 0;
-			switch (channel) {
-			case 0:		/* Tdie */
-			case 1:		/* Tctl */
-				break;
-			case 2 ... 9:		/* Tccd{1-8} */
-				if (!(data->show_tccd & BIT(channel - 2)))
-					return 0;
-				break;
-			default:
-				return 0;
-			}
-=======
 			/* Show temperature labels only on Zen CPUs */
 			if (!data->is_zen || !HAVE_TEMP(data, channel))
 				return 0;
->>>>>>> 04d5ce62
 			break;
 		default:
 			return 0;
@@ -531,11 +464,7 @@
 	char name[32];
 
 	/* Only show debugfs data for Family 17h/18h CPUs */
-<<<<<<< HEAD
-	if (!data->show_tdie)
-=======
 	if (!data->is_zen)
->>>>>>> 04d5ce62
 		return;
 
 	scnprintf(name, sizeof(name), "k10temp-%s", pci_name(data->pdev));
@@ -601,11 +530,7 @@
 		amd_smn_read(amd_pci_dev_to_node_id(pdev),
 			     F17H_M70H_CCD_TEMP(i), &regval);
 		if (regval & F17H_M70H_CCD_TEMP_VALID)
-<<<<<<< HEAD
-			data->show_tccd |= BIT(i);
-=======
 			data->show_temp |= BIT(TCCD_BIT(i));
->>>>>>> 04d5ce62
 	}
 }
 
@@ -642,12 +567,8 @@
 	} else if (boot_cpu_data.x86 == 0x17 || boot_cpu_data.x86 == 0x18) {
 		data->temp_adjust_mask = CUR_TEMP_RANGE_SEL_MASK;
 		data->read_tempreg = read_tempreg_nb_f17;
-<<<<<<< HEAD
-		data->show_tdie = true;
-=======
 		data->show_temp |= BIT(TDIE_BIT);	/* show Tdie */
 		data->is_zen = true;
->>>>>>> 04d5ce62
 
 		switch (boot_cpu_data.x86_model) {
 		case 0x1:	/* Zen */
