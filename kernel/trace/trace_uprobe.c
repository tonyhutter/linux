--- conflicted
+++ resolved
@@ -1304,12 +1304,7 @@
 	if (trace_uprobe_filter_add(tu->tp.event->filter, event))
 		return 0;
 
-<<<<<<< HEAD
-	list_for_each_entry(pos, trace_probe_probe_list(tp), list) {
-		tu = container_of(pos, struct trace_uprobe, tp);
-=======
 	list_for_each_entry(tu, trace_probe_probe_list(tp), tp.list) {
->>>>>>> 754e0b0e
 		err = uprobe_apply(tu->inode, tu->offset, &tu->consumer, true);
 		if (err) {
 			uprobe_perf_close(call, event);
