// SPDX-License-Identifier: GPL-2.0
/*
 * Completely Fair Scheduling (CFS) Class (SCHED_NORMAL/SCHED_BATCH)
 *
 *  Copyright (C) 2007 Red Hat, Inc., Ingo Molnar <mingo@redhat.com>
 *
 *  Interactivity improvements by Mike Galbraith
 *  (C) 2007 Mike Galbraith <efault@gmx.de>
 *
 *  Various enhancements by Dmitry Adamushko.
 *  (C) 2007 Dmitry Adamushko <dmitry.adamushko@gmail.com>
 *
 *  Group scheduling enhancements by Srivatsa Vaddagiri
 *  Copyright IBM Corporation, 2007
 *  Author: Srivatsa Vaddagiri <vatsa@linux.vnet.ibm.com>
 *
 *  Scaled math optimizations by Thomas Gleixner
 *  Copyright (C) 2007, Thomas Gleixner <tglx@linutronix.de>
 *
 *  Adaptive scheduling granularity, math enhancements by Peter Zijlstra
 *  Copyright (C) 2007 Red Hat, Inc., Peter Zijlstra
 */
#include "sched.h"

/*
 * Targeted preemption latency for CPU-bound tasks:
 *
 * NOTE: this latency value is not the same as the concept of
 * 'timeslice length' - timeslices in CFS are of variable length
 * and have no persistent notion like in traditional, time-slice
 * based scheduling concepts.
 *
 * (to see the precise effective timeslice length of your workload,
 *  run vmstat and monitor the context-switches (cs) field)
 *
 * (default: 6ms * (1 + ilog(ncpus)), units: nanoseconds)
 */
unsigned int sysctl_sched_latency			= 6000000ULL;
static unsigned int normalized_sysctl_sched_latency	= 6000000ULL;

/*
 * The initial- and re-scaling of tunables is configurable
 *
 * Options are:
 *
 *   SCHED_TUNABLESCALING_NONE - unscaled, always *1
 *   SCHED_TUNABLESCALING_LOG - scaled logarithmical, *1+ilog(ncpus)
 *   SCHED_TUNABLESCALING_LINEAR - scaled linear, *ncpus
 *
 * (default SCHED_TUNABLESCALING_LOG = *(1+ilog(ncpus))
 */
unsigned int sysctl_sched_tunable_scaling = SCHED_TUNABLESCALING_LOG;

/*
 * Minimal preemption granularity for CPU-bound tasks:
 *
 * (default: 0.75 msec * (1 + ilog(ncpus)), units: nanoseconds)
 */
unsigned int sysctl_sched_min_granularity			= 750000ULL;
static unsigned int normalized_sysctl_sched_min_granularity	= 750000ULL;

/*
 * Minimal preemption granularity for CPU-bound SCHED_IDLE tasks.
 * Applies only when SCHED_IDLE tasks compete with normal tasks.
 *
 * (default: 0.75 msec)
 */
unsigned int sysctl_sched_idle_min_granularity			= 750000ULL;

/*
 * This value is kept at sysctl_sched_latency/sysctl_sched_min_granularity
 */
static unsigned int sched_nr_latency = 8;

/*
 * After fork, child runs first. If set to 0 (default) then
 * parent will (try to) run first.
 */
unsigned int sysctl_sched_child_runs_first __read_mostly;

/*
 * SCHED_OTHER wake-up granularity.
 *
 * This option delays the preemption effects of decoupled workloads
 * and reduces their over-scheduling. Synchronous workloads will still
 * have immediate wakeup/sleep latencies.
 *
 * (default: 1 msec * (1 + ilog(ncpus)), units: nanoseconds)
 */
unsigned int sysctl_sched_wakeup_granularity			= 1000000UL;
static unsigned int normalized_sysctl_sched_wakeup_granularity	= 1000000UL;

const_debug unsigned int sysctl_sched_migration_cost	= 500000UL;

int sched_thermal_decay_shift;
static int __init setup_sched_thermal_decay_shift(char *str)
{
	int _shift = 0;

	if (kstrtoint(str, 0, &_shift))
		pr_warn("Unable to set scheduler thermal pressure decay shift parameter\n");

	sched_thermal_decay_shift = clamp(_shift, 0, 10);
	return 1;
}
__setup("sched_thermal_decay_shift=", setup_sched_thermal_decay_shift);

#ifdef CONFIG_SMP
/*
 * For asym packing, by default the lower numbered CPU has higher priority.
 */
int __weak arch_asym_cpu_priority(int cpu)
{
	return -cpu;
}

/*
 * The margin used when comparing utilization with CPU capacity.
 *
 * (default: ~20%)
 */
#define fits_capacity(cap, max)	((cap) * 1280 < (max) * 1024)

/*
 * The margin used when comparing CPU capacities.
 * is 'cap1' noticeably greater than 'cap2'
 *
 * (default: ~5%)
 */
#define capacity_greater(cap1, cap2) ((cap1) * 1024 > (cap2) * 1078)
#endif

#ifdef CONFIG_CFS_BANDWIDTH
/*
 * Amount of runtime to allocate from global (tg) to local (per-cfs_rq) pool
 * each time a cfs_rq requests quota.
 *
 * Note: in the case that the slice exceeds the runtime remaining (either due
 * to consumption or the quota being specified to be smaller than the slice)
 * we will always only issue the remaining available time.
 *
 * (default: 5 msec, units: microseconds)
 */
unsigned int sysctl_sched_cfs_bandwidth_slice		= 5000UL;
#endif

static inline void update_load_add(struct load_weight *lw, unsigned long inc)
{
	lw->weight += inc;
	lw->inv_weight = 0;
}

static inline void update_load_sub(struct load_weight *lw, unsigned long dec)
{
	lw->weight -= dec;
	lw->inv_weight = 0;
}

static inline void update_load_set(struct load_weight *lw, unsigned long w)
{
	lw->weight = w;
	lw->inv_weight = 0;
}

/*
 * Increase the granularity value when there are more CPUs,
 * because with more CPUs the 'effective latency' as visible
 * to users decreases. But the relationship is not linear,
 * so pick a second-best guess by going with the log2 of the
 * number of CPUs.
 *
 * This idea comes from the SD scheduler of Con Kolivas:
 */
static unsigned int get_update_sysctl_factor(void)
{
	unsigned int cpus = min_t(unsigned int, num_online_cpus(), 8);
	unsigned int factor;

	switch (sysctl_sched_tunable_scaling) {
	case SCHED_TUNABLESCALING_NONE:
		factor = 1;
		break;
	case SCHED_TUNABLESCALING_LINEAR:
		factor = cpus;
		break;
	case SCHED_TUNABLESCALING_LOG:
	default:
		factor = 1 + ilog2(cpus);
		break;
	}

	return factor;
}

static void update_sysctl(void)
{
	unsigned int factor = get_update_sysctl_factor();

#define SET_SYSCTL(name) \
	(sysctl_##name = (factor) * normalized_sysctl_##name)
	SET_SYSCTL(sched_min_granularity);
	SET_SYSCTL(sched_latency);
	SET_SYSCTL(sched_wakeup_granularity);
#undef SET_SYSCTL
}

void __init sched_init_granularity(void)
{
	update_sysctl();
}

#define WMULT_CONST	(~0U)
#define WMULT_SHIFT	32

static void __update_inv_weight(struct load_weight *lw)
{
	unsigned long w;

	if (likely(lw->inv_weight))
		return;

	w = scale_load_down(lw->weight);

	if (BITS_PER_LONG > 32 && unlikely(w >= WMULT_CONST))
		lw->inv_weight = 1;
	else if (unlikely(!w))
		lw->inv_weight = WMULT_CONST;
	else
		lw->inv_weight = WMULT_CONST / w;
}

/*
 * delta_exec * weight / lw.weight
 *   OR
 * (delta_exec * (weight * lw->inv_weight)) >> WMULT_SHIFT
 *
 * Either weight := NICE_0_LOAD and lw \e sched_prio_to_wmult[], in which case
 * we're guaranteed shift stays positive because inv_weight is guaranteed to
 * fit 32 bits, and NICE_0_LOAD gives another 10 bits; therefore shift >= 22.
 *
 * Or, weight =< lw.weight (because lw.weight is the runqueue weight), thus
 * weight/lw.weight <= 1, and therefore our shift will also be positive.
 */
static u64 __calc_delta(u64 delta_exec, unsigned long weight, struct load_weight *lw)
{
	u64 fact = scale_load_down(weight);
	u32 fact_hi = (u32)(fact >> 32);
	int shift = WMULT_SHIFT;
	int fs;

	__update_inv_weight(lw);

	if (unlikely(fact_hi)) {
		fs = fls(fact_hi);
		shift -= fs;
		fact >>= fs;
	}

	fact = mul_u32_u32(fact, lw->inv_weight);

	fact_hi = (u32)(fact >> 32);
	if (fact_hi) {
		fs = fls(fact_hi);
		shift -= fs;
		fact >>= fs;
	}

	return mul_u64_u32_shr(delta_exec, fact, shift);
}


const struct sched_class fair_sched_class;

/**************************************************************
 * CFS operations on generic schedulable entities:
 */

#ifdef CONFIG_FAIR_GROUP_SCHED

/* Walk up scheduling entities hierarchy */
#define for_each_sched_entity(se) \
		for (; se; se = se->parent)

static inline void cfs_rq_tg_path(struct cfs_rq *cfs_rq, char *path, int len)
{
	if (!path)
		return;

	if (cfs_rq && task_group_is_autogroup(cfs_rq->tg))
		autogroup_path(cfs_rq->tg, path, len);
	else if (cfs_rq && cfs_rq->tg->css.cgroup)
		cgroup_path(cfs_rq->tg->css.cgroup, path, len);
	else
		strlcpy(path, "(null)", len);
}

static inline bool list_add_leaf_cfs_rq(struct cfs_rq *cfs_rq)
{
	struct rq *rq = rq_of(cfs_rq);
	int cpu = cpu_of(rq);

	if (cfs_rq->on_list)
		return rq->tmp_alone_branch == &rq->leaf_cfs_rq_list;

	cfs_rq->on_list = 1;

	/*
	 * Ensure we either appear before our parent (if already
	 * enqueued) or force our parent to appear after us when it is
	 * enqueued. The fact that we always enqueue bottom-up
	 * reduces this to two cases and a special case for the root
	 * cfs_rq. Furthermore, it also means that we will always reset
	 * tmp_alone_branch either when the branch is connected
	 * to a tree or when we reach the top of the tree
	 */
	if (cfs_rq->tg->parent &&
	    cfs_rq->tg->parent->cfs_rq[cpu]->on_list) {
		/*
		 * If parent is already on the list, we add the child
		 * just before. Thanks to circular linked property of
		 * the list, this means to put the child at the tail
		 * of the list that starts by parent.
		 */
		list_add_tail_rcu(&cfs_rq->leaf_cfs_rq_list,
			&(cfs_rq->tg->parent->cfs_rq[cpu]->leaf_cfs_rq_list));
		/*
		 * The branch is now connected to its tree so we can
		 * reset tmp_alone_branch to the beginning of the
		 * list.
		 */
		rq->tmp_alone_branch = &rq->leaf_cfs_rq_list;
		return true;
	}

	if (!cfs_rq->tg->parent) {
		/*
		 * cfs rq without parent should be put
		 * at the tail of the list.
		 */
		list_add_tail_rcu(&cfs_rq->leaf_cfs_rq_list,
			&rq->leaf_cfs_rq_list);
		/*
		 * We have reach the top of a tree so we can reset
		 * tmp_alone_branch to the beginning of the list.
		 */
		rq->tmp_alone_branch = &rq->leaf_cfs_rq_list;
		return true;
	}

	/*
	 * The parent has not already been added so we want to
	 * make sure that it will be put after us.
	 * tmp_alone_branch points to the begin of the branch
	 * where we will add parent.
	 */
	list_add_rcu(&cfs_rq->leaf_cfs_rq_list, rq->tmp_alone_branch);
	/*
	 * update tmp_alone_branch to points to the new begin
	 * of the branch
	 */
	rq->tmp_alone_branch = &cfs_rq->leaf_cfs_rq_list;
	return false;
}

static inline void list_del_leaf_cfs_rq(struct cfs_rq *cfs_rq)
{
	if (cfs_rq->on_list) {
		struct rq *rq = rq_of(cfs_rq);

		/*
		 * With cfs_rq being unthrottled/throttled during an enqueue,
		 * it can happen the tmp_alone_branch points the a leaf that
		 * we finally want to del. In this case, tmp_alone_branch moves
		 * to the prev element but it will point to rq->leaf_cfs_rq_list
		 * at the end of the enqueue.
		 */
		if (rq->tmp_alone_branch == &cfs_rq->leaf_cfs_rq_list)
			rq->tmp_alone_branch = cfs_rq->leaf_cfs_rq_list.prev;

		list_del_rcu(&cfs_rq->leaf_cfs_rq_list);
		cfs_rq->on_list = 0;
	}
}

static inline void assert_list_leaf_cfs_rq(struct rq *rq)
{
	SCHED_WARN_ON(rq->tmp_alone_branch != &rq->leaf_cfs_rq_list);
}

/* Iterate thr' all leaf cfs_rq's on a runqueue */
#define for_each_leaf_cfs_rq_safe(rq, cfs_rq, pos)			\
	list_for_each_entry_safe(cfs_rq, pos, &rq->leaf_cfs_rq_list,	\
				 leaf_cfs_rq_list)

/* Do the two (enqueued) entities belong to the same group ? */
static inline struct cfs_rq *
is_same_group(struct sched_entity *se, struct sched_entity *pse)
{
	if (se->cfs_rq == pse->cfs_rq)
		return se->cfs_rq;

	return NULL;
}

static inline struct sched_entity *parent_entity(struct sched_entity *se)
{
	return se->parent;
}

static void
find_matching_se(struct sched_entity **se, struct sched_entity **pse)
{
	int se_depth, pse_depth;

	/*
	 * preemption test can be made between sibling entities who are in the
	 * same cfs_rq i.e who have a common parent. Walk up the hierarchy of
	 * both tasks until we find their ancestors who are siblings of common
	 * parent.
	 */

	/* First walk up until both entities are at same depth */
	se_depth = (*se)->depth;
	pse_depth = (*pse)->depth;

	while (se_depth > pse_depth) {
		se_depth--;
		*se = parent_entity(*se);
	}

	while (pse_depth > se_depth) {
		pse_depth--;
		*pse = parent_entity(*pse);
	}

	while (!is_same_group(*se, *pse)) {
		*se = parent_entity(*se);
		*pse = parent_entity(*pse);
	}
}

static int tg_is_idle(struct task_group *tg)
{
	return tg->idle > 0;
}

static int cfs_rq_is_idle(struct cfs_rq *cfs_rq)
{
	return cfs_rq->idle > 0;
}

static int se_is_idle(struct sched_entity *se)
{
	if (entity_is_task(se))
		return task_has_idle_policy(task_of(se));
	return cfs_rq_is_idle(group_cfs_rq(se));
}

#else	/* !CONFIG_FAIR_GROUP_SCHED */

#define for_each_sched_entity(se) \
		for (; se; se = NULL)

static inline void cfs_rq_tg_path(struct cfs_rq *cfs_rq, char *path, int len)
{
	if (path)
		strlcpy(path, "(null)", len);
}

static inline bool list_add_leaf_cfs_rq(struct cfs_rq *cfs_rq)
{
	return true;
}

static inline void list_del_leaf_cfs_rq(struct cfs_rq *cfs_rq)
{
}

static inline void assert_list_leaf_cfs_rq(struct rq *rq)
{
}

#define for_each_leaf_cfs_rq_safe(rq, cfs_rq, pos)	\
		for (cfs_rq = &rq->cfs, pos = NULL; cfs_rq; cfs_rq = pos)

static inline struct sched_entity *parent_entity(struct sched_entity *se)
{
	return NULL;
}

static inline void
find_matching_se(struct sched_entity **se, struct sched_entity **pse)
{
}

static inline int tg_is_idle(struct task_group *tg)
{
	return 0;
}

static int cfs_rq_is_idle(struct cfs_rq *cfs_rq)
{
	return 0;
}

static int se_is_idle(struct sched_entity *se)
{
	return 0;
}

#endif	/* CONFIG_FAIR_GROUP_SCHED */

static __always_inline
void account_cfs_rq_runtime(struct cfs_rq *cfs_rq, u64 delta_exec);

/**************************************************************
 * Scheduling class tree data structure manipulation methods:
 */

static inline u64 max_vruntime(u64 max_vruntime, u64 vruntime)
{
	s64 delta = (s64)(vruntime - max_vruntime);
	if (delta > 0)
		max_vruntime = vruntime;

	return max_vruntime;
}

static inline u64 min_vruntime(u64 min_vruntime, u64 vruntime)
{
	s64 delta = (s64)(vruntime - min_vruntime);
	if (delta < 0)
		min_vruntime = vruntime;

	return min_vruntime;
}

static inline bool entity_before(struct sched_entity *a,
				struct sched_entity *b)
{
	return (s64)(a->vruntime - b->vruntime) < 0;
}

#define __node_2_se(node) \
	rb_entry((node), struct sched_entity, run_node)

static void update_min_vruntime(struct cfs_rq *cfs_rq)
{
	struct sched_entity *curr = cfs_rq->curr;
	struct rb_node *leftmost = rb_first_cached(&cfs_rq->tasks_timeline);

	u64 vruntime = cfs_rq->min_vruntime;

	if (curr) {
		if (curr->on_rq)
			vruntime = curr->vruntime;
		else
			curr = NULL;
	}

	if (leftmost) { /* non-empty tree */
		struct sched_entity *se = __node_2_se(leftmost);

		if (!curr)
			vruntime = se->vruntime;
		else
			vruntime = min_vruntime(vruntime, se->vruntime);
	}

	/* ensure we never gain time by being placed backwards. */
	cfs_rq->min_vruntime = max_vruntime(cfs_rq->min_vruntime, vruntime);
#ifndef CONFIG_64BIT
	smp_wmb();
	cfs_rq->min_vruntime_copy = cfs_rq->min_vruntime;
#endif
}

static inline bool __entity_less(struct rb_node *a, const struct rb_node *b)
{
	return entity_before(__node_2_se(a), __node_2_se(b));
}

/*
 * Enqueue an entity into the rb-tree:
 */
static void __enqueue_entity(struct cfs_rq *cfs_rq, struct sched_entity *se)
{
	rb_add_cached(&se->run_node, &cfs_rq->tasks_timeline, __entity_less);
}

static void __dequeue_entity(struct cfs_rq *cfs_rq, struct sched_entity *se)
{
	rb_erase_cached(&se->run_node, &cfs_rq->tasks_timeline);
}

struct sched_entity *__pick_first_entity(struct cfs_rq *cfs_rq)
{
	struct rb_node *left = rb_first_cached(&cfs_rq->tasks_timeline);

	if (!left)
		return NULL;

	return __node_2_se(left);
}

static struct sched_entity *__pick_next_entity(struct sched_entity *se)
{
	struct rb_node *next = rb_next(&se->run_node);

	if (!next)
		return NULL;

	return __node_2_se(next);
}

#ifdef CONFIG_SCHED_DEBUG
struct sched_entity *__pick_last_entity(struct cfs_rq *cfs_rq)
{
	struct rb_node *last = rb_last(&cfs_rq->tasks_timeline.rb_root);

	if (!last)
		return NULL;

	return __node_2_se(last);
}

/**************************************************************
 * Scheduling class statistics methods:
 */

int sched_update_scaling(void)
{
	unsigned int factor = get_update_sysctl_factor();

	sched_nr_latency = DIV_ROUND_UP(sysctl_sched_latency,
					sysctl_sched_min_granularity);

#define WRT_SYSCTL(name) \
	(normalized_sysctl_##name = sysctl_##name / (factor))
	WRT_SYSCTL(sched_min_granularity);
	WRT_SYSCTL(sched_latency);
	WRT_SYSCTL(sched_wakeup_granularity);
#undef WRT_SYSCTL

	return 0;
}
#endif

/*
 * delta /= w
 */
static inline u64 calc_delta_fair(u64 delta, struct sched_entity *se)
{
	if (unlikely(se->load.weight != NICE_0_LOAD))
		delta = __calc_delta(delta, NICE_0_LOAD, &se->load);

	return delta;
}

/*
 * The idea is to set a period in which each task runs once.
 *
 * When there are too many tasks (sched_nr_latency) we have to stretch
 * this period because otherwise the slices get too small.
 *
 * p = (nr <= nl) ? l : l*nr/nl
 */
static u64 __sched_period(unsigned long nr_running)
{
	if (unlikely(nr_running > sched_nr_latency))
		return nr_running * sysctl_sched_min_granularity;
	else
		return sysctl_sched_latency;
}

static bool sched_idle_cfs_rq(struct cfs_rq *cfs_rq);

/*
 * We calculate the wall-time slice from the period by taking a part
 * proportional to the weight.
 *
 * s = p*P[w/rw]
 */
static u64 sched_slice(struct cfs_rq *cfs_rq, struct sched_entity *se)
{
	unsigned int nr_running = cfs_rq->nr_running;
	struct sched_entity *init_se = se;
	unsigned int min_gran;
	u64 slice;

	if (sched_feat(ALT_PERIOD))
		nr_running = rq_of(cfs_rq)->cfs.h_nr_running;

	slice = __sched_period(nr_running + !se->on_rq);

	for_each_sched_entity(se) {
		struct load_weight *load;
		struct load_weight lw;
		struct cfs_rq *qcfs_rq;

		qcfs_rq = cfs_rq_of(se);
		load = &qcfs_rq->load;

		if (unlikely(!se->on_rq)) {
			lw = qcfs_rq->load;

			update_load_add(&lw, se->load.weight);
			load = &lw;
		}
		slice = __calc_delta(slice, se->load.weight, load);
	}

	if (sched_feat(BASE_SLICE)) {
		if (se_is_idle(init_se) && !sched_idle_cfs_rq(cfs_rq))
			min_gran = sysctl_sched_idle_min_granularity;
		else
			min_gran = sysctl_sched_min_granularity;

		slice = max_t(u64, slice, min_gran);
	}

	return slice;
}

/*
 * We calculate the vruntime slice of a to-be-inserted task.
 *
 * vs = s/w
 */
static u64 sched_vslice(struct cfs_rq *cfs_rq, struct sched_entity *se)
{
	return calc_delta_fair(sched_slice(cfs_rq, se), se);
}

#include "pelt.h"
#ifdef CONFIG_SMP

static int select_idle_sibling(struct task_struct *p, int prev_cpu, int cpu);
static unsigned long task_h_load(struct task_struct *p);
static unsigned long capacity_of(int cpu);

/* Give new sched_entity start runnable values to heavy its load in infant time */
void init_entity_runnable_average(struct sched_entity *se)
{
	struct sched_avg *sa = &se->avg;

	memset(sa, 0, sizeof(*sa));

	/*
	 * Tasks are initialized with full load to be seen as heavy tasks until
	 * they get a chance to stabilize to their real load level.
	 * Group entities are initialized with zero load to reflect the fact that
	 * nothing has been attached to the task group yet.
	 */
	if (entity_is_task(se))
		sa->load_avg = scale_load_down(se->load.weight);

	/* when this task enqueue'ed, it will contribute to its cfs_rq's load_avg */
}

static void attach_entity_cfs_rq(struct sched_entity *se);

/*
 * With new tasks being created, their initial util_avgs are extrapolated
 * based on the cfs_rq's current util_avg:
 *
 *   util_avg = cfs_rq->util_avg / (cfs_rq->load_avg + 1) * se.load.weight
 *
 * However, in many cases, the above util_avg does not give a desired
 * value. Moreover, the sum of the util_avgs may be divergent, such
 * as when the series is a harmonic series.
 *
 * To solve this problem, we also cap the util_avg of successive tasks to
 * only 1/2 of the left utilization budget:
 *
 *   util_avg_cap = (cpu_scale - cfs_rq->avg.util_avg) / 2^n
 *
 * where n denotes the nth task and cpu_scale the CPU capacity.
 *
 * For example, for a CPU with 1024 of capacity, a simplest series from
 * the beginning would be like:
 *
 *  task  util_avg: 512, 256, 128,  64,  32,   16,    8, ...
 * cfs_rq util_avg: 512, 768, 896, 960, 992, 1008, 1016, ...
 *
 * Finally, that extrapolated util_avg is clamped to the cap (util_avg_cap)
 * if util_avg > util_avg_cap.
 */
void post_init_entity_util_avg(struct task_struct *p)
{
	struct sched_entity *se = &p->se;
	struct cfs_rq *cfs_rq = cfs_rq_of(se);
	struct sched_avg *sa = &se->avg;
	long cpu_scale = arch_scale_cpu_capacity(cpu_of(rq_of(cfs_rq)));
	long cap = (long)(cpu_scale - cfs_rq->avg.util_avg) / 2;

	if (cap > 0) {
		if (cfs_rq->avg.util_avg != 0) {
			sa->util_avg  = cfs_rq->avg.util_avg * se->load.weight;
			sa->util_avg /= (cfs_rq->avg.load_avg + 1);

			if (sa->util_avg > cap)
				sa->util_avg = cap;
		} else {
			sa->util_avg = cap;
		}
	}

	sa->runnable_avg = sa->util_avg;

	if (p->sched_class != &fair_sched_class) {
		/*
		 * For !fair tasks do:
		 *
		update_cfs_rq_load_avg(now, cfs_rq);
		attach_entity_load_avg(cfs_rq, se);
		switched_from_fair(rq, p);
		 *
		 * such that the next switched_to_fair() has the
		 * expected state.
		 */
		se->avg.last_update_time = cfs_rq_clock_pelt(cfs_rq);
		return;
	}

	attach_entity_cfs_rq(se);
}

#else /* !CONFIG_SMP */
void init_entity_runnable_average(struct sched_entity *se)
{
}
void post_init_entity_util_avg(struct task_struct *p)
{
}
static void update_tg_load_avg(struct cfs_rq *cfs_rq)
{
}
#endif /* CONFIG_SMP */

/*
 * Update the current task's runtime statistics.
 */
static void update_curr(struct cfs_rq *cfs_rq)
{
	struct sched_entity *curr = cfs_rq->curr;
	u64 now = rq_clock_task(rq_of(cfs_rq));
	u64 delta_exec;

	if (unlikely(!curr))
		return;

	delta_exec = now - curr->exec_start;
	if (unlikely((s64)delta_exec <= 0))
		return;

	curr->exec_start = now;

	if (schedstat_enabled()) {
		struct sched_statistics *stats;

		stats = __schedstats_from_se(curr);
		__schedstat_set(stats->exec_max,
				max(delta_exec, stats->exec_max));
	}

	curr->sum_exec_runtime += delta_exec;
	schedstat_add(cfs_rq->exec_clock, delta_exec);

	curr->vruntime += calc_delta_fair(delta_exec, curr);
	update_min_vruntime(cfs_rq);

	if (entity_is_task(curr)) {
		struct task_struct *curtask = task_of(curr);

		trace_sched_stat_runtime(curtask, delta_exec, curr->vruntime);
		cgroup_account_cputime(curtask, delta_exec);
		account_group_exec_runtime(curtask, delta_exec);
	}

	account_cfs_rq_runtime(cfs_rq, delta_exec);
}

static void update_curr_fair(struct rq *rq)
{
	update_curr(cfs_rq_of(&rq->curr->se));
}

static inline void
update_stats_wait_start_fair(struct cfs_rq *cfs_rq, struct sched_entity *se)
{
	struct sched_statistics *stats;
	struct task_struct *p = NULL;

	if (!schedstat_enabled())
		return;

	stats = __schedstats_from_se(se);

	if (entity_is_task(se))
		p = task_of(se);

	__update_stats_wait_start(rq_of(cfs_rq), p, stats);
}

static inline void
update_stats_wait_end_fair(struct cfs_rq *cfs_rq, struct sched_entity *se)
{
	struct sched_statistics *stats;
	struct task_struct *p = NULL;

	if (!schedstat_enabled())
		return;

	stats = __schedstats_from_se(se);

	/*
	 * When the sched_schedstat changes from 0 to 1, some sched se
	 * maybe already in the runqueue, the se->statistics.wait_start
	 * will be 0.So it will let the delta wrong. We need to avoid this
	 * scenario.
	 */
	if (unlikely(!schedstat_val(stats->wait_start)))
		return;

	if (entity_is_task(se))
		p = task_of(se);

	__update_stats_wait_end(rq_of(cfs_rq), p, stats);
}

static inline void
update_stats_enqueue_sleeper_fair(struct cfs_rq *cfs_rq, struct sched_entity *se)
{
	struct sched_statistics *stats;
	struct task_struct *tsk = NULL;

	if (!schedstat_enabled())
		return;

	stats = __schedstats_from_se(se);

	if (entity_is_task(se))
		tsk = task_of(se);

	__update_stats_enqueue_sleeper(rq_of(cfs_rq), tsk, stats);
}

/*
 * Task is being enqueued - update stats:
 */
static inline void
update_stats_enqueue_fair(struct cfs_rq *cfs_rq, struct sched_entity *se, int flags)
{
	if (!schedstat_enabled())
		return;

	/*
	 * Are we enqueueing a waiting task? (for current tasks
	 * a dequeue/enqueue event is a NOP)
	 */
	if (se != cfs_rq->curr)
		update_stats_wait_start_fair(cfs_rq, se);

	if (flags & ENQUEUE_WAKEUP)
		update_stats_enqueue_sleeper_fair(cfs_rq, se);
}

static inline void
update_stats_dequeue_fair(struct cfs_rq *cfs_rq, struct sched_entity *se, int flags)
{

	if (!schedstat_enabled())
		return;

	/*
	 * Mark the end of the wait period if dequeueing a
	 * waiting task:
	 */
	if (se != cfs_rq->curr)
		update_stats_wait_end_fair(cfs_rq, se);

	if ((flags & DEQUEUE_SLEEP) && entity_is_task(se)) {
		struct task_struct *tsk = task_of(se);
		unsigned int state;

		/* XXX racy against TTWU */
		state = READ_ONCE(tsk->__state);
		if (state & TASK_INTERRUPTIBLE)
			__schedstat_set(tsk->stats.sleep_start,
				      rq_clock(rq_of(cfs_rq)));
		if (state & TASK_UNINTERRUPTIBLE)
			__schedstat_set(tsk->stats.block_start,
				      rq_clock(rq_of(cfs_rq)));
	}
}

/*
 * We are picking a new current task - update its stats:
 */
static inline void
update_stats_curr_start(struct cfs_rq *cfs_rq, struct sched_entity *se)
{
	/*
	 * We are starting a new run period:
	 */
	se->exec_start = rq_clock_task(rq_of(cfs_rq));
}

/**************************************************
 * Scheduling class queueing methods:
 */

#ifdef CONFIG_NUMA_BALANCING
/*
 * Approximate time to scan a full NUMA task in ms. The task scan period is
 * calculated based on the tasks virtual memory size and
 * numa_balancing_scan_size.
 */
unsigned int sysctl_numa_balancing_scan_period_min = 1000;
unsigned int sysctl_numa_balancing_scan_period_max = 60000;

/* Portion of address space to scan in MB */
unsigned int sysctl_numa_balancing_scan_size = 256;

/* Scan @scan_size MB every @scan_period after an initial @scan_delay in ms */
unsigned int sysctl_numa_balancing_scan_delay = 1000;

struct numa_group {
	refcount_t refcount;

	spinlock_t lock; /* nr_tasks, tasks */
	int nr_tasks;
	pid_t gid;
	int active_nodes;

	struct rcu_head rcu;
	unsigned long total_faults;
	unsigned long max_faults_cpu;
	/*
	 * faults[] array is split into two regions: faults_mem and faults_cpu.
	 *
	 * Faults_cpu is used to decide whether memory should move
	 * towards the CPU. As a consequence, these stats are weighted
	 * more by CPU use than by memory faults.
	 */
	unsigned long faults[];
};

/*
 * For functions that can be called in multiple contexts that permit reading
 * ->numa_group (see struct task_struct for locking rules).
 */
static struct numa_group *deref_task_numa_group(struct task_struct *p)
{
	return rcu_dereference_check(p->numa_group, p == current ||
		(lockdep_is_held(__rq_lockp(task_rq(p))) && !READ_ONCE(p->on_cpu)));
}

static struct numa_group *deref_curr_numa_group(struct task_struct *p)
{
	return rcu_dereference_protected(p->numa_group, p == current);
}

static inline unsigned long group_faults_priv(struct numa_group *ng);
static inline unsigned long group_faults_shared(struct numa_group *ng);

static unsigned int task_nr_scan_windows(struct task_struct *p)
{
	unsigned long rss = 0;
	unsigned long nr_scan_pages;

	/*
	 * Calculations based on RSS as non-present and empty pages are skipped
	 * by the PTE scanner and NUMA hinting faults should be trapped based
	 * on resident pages
	 */
	nr_scan_pages = sysctl_numa_balancing_scan_size << (20 - PAGE_SHIFT);
	rss = get_mm_rss(p->mm);
	if (!rss)
		rss = nr_scan_pages;

	rss = round_up(rss, nr_scan_pages);
	return rss / nr_scan_pages;
}

/* For sanity's sake, never scan more PTEs than MAX_SCAN_WINDOW MB/sec. */
#define MAX_SCAN_WINDOW 2560

static unsigned int task_scan_min(struct task_struct *p)
{
	unsigned int scan_size = READ_ONCE(sysctl_numa_balancing_scan_size);
	unsigned int scan, floor;
	unsigned int windows = 1;

	if (scan_size < MAX_SCAN_WINDOW)
		windows = MAX_SCAN_WINDOW / scan_size;
	floor = 1000 / windows;

	scan = sysctl_numa_balancing_scan_period_min / task_nr_scan_windows(p);
	return max_t(unsigned int, floor, scan);
}

static unsigned int task_scan_start(struct task_struct *p)
{
	unsigned long smin = task_scan_min(p);
	unsigned long period = smin;
	struct numa_group *ng;

	/* Scale the maximum scan period with the amount of shared memory. */
	rcu_read_lock();
	ng = rcu_dereference(p->numa_group);
	if (ng) {
		unsigned long shared = group_faults_shared(ng);
		unsigned long private = group_faults_priv(ng);

		period *= refcount_read(&ng->refcount);
		period *= shared + 1;
		period /= private + shared + 1;
	}
	rcu_read_unlock();

	return max(smin, period);
}

static unsigned int task_scan_max(struct task_struct *p)
{
	unsigned long smin = task_scan_min(p);
	unsigned long smax;
	struct numa_group *ng;

	/* Watch for min being lower than max due to floor calculations */
	smax = sysctl_numa_balancing_scan_period_max / task_nr_scan_windows(p);

	/* Scale the maximum scan period with the amount of shared memory. */
	ng = deref_curr_numa_group(p);
	if (ng) {
		unsigned long shared = group_faults_shared(ng);
		unsigned long private = group_faults_priv(ng);
		unsigned long period = smax;

		period *= refcount_read(&ng->refcount);
		period *= shared + 1;
		period /= private + shared + 1;

		smax = max(smax, period);
	}

	return max(smin, smax);
}

static void account_numa_enqueue(struct rq *rq, struct task_struct *p)
{
	rq->nr_numa_running += (p->numa_preferred_nid != NUMA_NO_NODE);
	rq->nr_preferred_running += (p->numa_preferred_nid == task_node(p));
}

static void account_numa_dequeue(struct rq *rq, struct task_struct *p)
{
	rq->nr_numa_running -= (p->numa_preferred_nid != NUMA_NO_NODE);
	rq->nr_preferred_running -= (p->numa_preferred_nid == task_node(p));
}

/* Shared or private faults. */
#define NR_NUMA_HINT_FAULT_TYPES 2

/* Memory and CPU locality */
#define NR_NUMA_HINT_FAULT_STATS (NR_NUMA_HINT_FAULT_TYPES * 2)

/* Averaged statistics, and temporary buffers. */
#define NR_NUMA_HINT_FAULT_BUCKETS (NR_NUMA_HINT_FAULT_STATS * 2)

pid_t task_numa_group_id(struct task_struct *p)
{
	struct numa_group *ng;
	pid_t gid = 0;

	rcu_read_lock();
	ng = rcu_dereference(p->numa_group);
	if (ng)
		gid = ng->gid;
	rcu_read_unlock();

	return gid;
}

/*
 * The averaged statistics, shared & private, memory & CPU,
 * occupy the first half of the array. The second half of the
 * array is for current counters, which are averaged into the
 * first set by task_numa_placement.
 */
static inline int task_faults_idx(enum numa_faults_stats s, int nid, int priv)
{
	return NR_NUMA_HINT_FAULT_TYPES * (s * nr_node_ids + nid) + priv;
}

static inline unsigned long task_faults(struct task_struct *p, int nid)
{
	if (!p->numa_faults)
		return 0;

	return p->numa_faults[task_faults_idx(NUMA_MEM, nid, 0)] +
		p->numa_faults[task_faults_idx(NUMA_MEM, nid, 1)];
}

static inline unsigned long group_faults(struct task_struct *p, int nid)
{
	struct numa_group *ng = deref_task_numa_group(p);

	if (!ng)
		return 0;

	return ng->faults[task_faults_idx(NUMA_MEM, nid, 0)] +
		ng->faults[task_faults_idx(NUMA_MEM, nid, 1)];
}

static inline unsigned long group_faults_cpu(struct numa_group *group, int nid)
{
	return group->faults[task_faults_idx(NUMA_CPU, nid, 0)] +
		group->faults[task_faults_idx(NUMA_CPU, nid, 1)];
}

static inline unsigned long group_faults_priv(struct numa_group *ng)
{
	unsigned long faults = 0;
	int node;

	for_each_online_node(node) {
		faults += ng->faults[task_faults_idx(NUMA_MEM, node, 1)];
	}

	return faults;
}

static inline unsigned long group_faults_shared(struct numa_group *ng)
{
	unsigned long faults = 0;
	int node;

	for_each_online_node(node) {
		faults += ng->faults[task_faults_idx(NUMA_MEM, node, 0)];
	}

	return faults;
}

/*
 * A node triggering more than 1/3 as many NUMA faults as the maximum is
 * considered part of a numa group's pseudo-interleaving set. Migrations
 * between these nodes are slowed down, to allow things to settle down.
 */
#define ACTIVE_NODE_FRACTION 3

static bool numa_is_active_node(int nid, struct numa_group *ng)
{
	return group_faults_cpu(ng, nid) * ACTIVE_NODE_FRACTION > ng->max_faults_cpu;
}

/* Handle placement on systems where not all nodes are directly connected. */
static unsigned long score_nearby_nodes(struct task_struct *p, int nid,
					int maxdist, bool task)
{
	unsigned long score = 0;
	int node;

	/*
	 * All nodes are directly connected, and the same distance
	 * from each other. No need for fancy placement algorithms.
	 */
	if (sched_numa_topology_type == NUMA_DIRECT)
		return 0;

	/*
	 * This code is called for each node, introducing N^2 complexity,
	 * which should be ok given the number of nodes rarely exceeds 8.
	 */
	for_each_online_node(node) {
		unsigned long faults;
		int dist = node_distance(nid, node);

		/*
		 * The furthest away nodes in the system are not interesting
		 * for placement; nid was already counted.
		 */
		if (dist == sched_max_numa_distance || node == nid)
			continue;

		/*
		 * On systems with a backplane NUMA topology, compare groups
		 * of nodes, and move tasks towards the group with the most
		 * memory accesses. When comparing two nodes at distance
		 * "hoplimit", only nodes closer by than "hoplimit" are part
		 * of each group. Skip other nodes.
		 */
		if (sched_numa_topology_type == NUMA_BACKPLANE &&
					dist >= maxdist)
			continue;

		/* Add up the faults from nearby nodes. */
		if (task)
			faults = task_faults(p, node);
		else
			faults = group_faults(p, node);

		/*
		 * On systems with a glueless mesh NUMA topology, there are
		 * no fixed "groups of nodes". Instead, nodes that are not
		 * directly connected bounce traffic through intermediate
		 * nodes; a numa_group can occupy any set of nodes.
		 * The further away a node is, the less the faults count.
		 * This seems to result in good task placement.
		 */
		if (sched_numa_topology_type == NUMA_GLUELESS_MESH) {
			faults *= (sched_max_numa_distance - dist);
			faults /= (sched_max_numa_distance - LOCAL_DISTANCE);
		}

		score += faults;
	}

	return score;
}

/*
 * These return the fraction of accesses done by a particular task, or
 * task group, on a particular numa node.  The group weight is given a
 * larger multiplier, in order to group tasks together that are almost
 * evenly spread out between numa nodes.
 */
static inline unsigned long task_weight(struct task_struct *p, int nid,
					int dist)
{
	unsigned long faults, total_faults;

	if (!p->numa_faults)
		return 0;

	total_faults = p->total_numa_faults;

	if (!total_faults)
		return 0;

	faults = task_faults(p, nid);
	faults += score_nearby_nodes(p, nid, dist, true);

	return 1000 * faults / total_faults;
}

static inline unsigned long group_weight(struct task_struct *p, int nid,
					 int dist)
{
	struct numa_group *ng = deref_task_numa_group(p);
	unsigned long faults, total_faults;

	if (!ng)
		return 0;

	total_faults = ng->total_faults;

	if (!total_faults)
		return 0;

	faults = group_faults(p, nid);
	faults += score_nearby_nodes(p, nid, dist, false);

	return 1000 * faults / total_faults;
}

bool should_numa_migrate_memory(struct task_struct *p, struct page * page,
				int src_nid, int dst_cpu)
{
	struct numa_group *ng = deref_curr_numa_group(p);
	int dst_nid = cpu_to_node(dst_cpu);
	int last_cpupid, this_cpupid;

	this_cpupid = cpu_pid_to_cpupid(dst_cpu, current->pid);
	last_cpupid = page_cpupid_xchg_last(page, this_cpupid);

	/*
	 * Allow first faults or private faults to migrate immediately early in
	 * the lifetime of a task. The magic number 4 is based on waiting for
	 * two full passes of the "multi-stage node selection" test that is
	 * executed below.
	 */
	if ((p->numa_preferred_nid == NUMA_NO_NODE || p->numa_scan_seq <= 4) &&
	    (cpupid_pid_unset(last_cpupid) || cpupid_match_pid(p, last_cpupid)))
		return true;

	/*
	 * Multi-stage node selection is used in conjunction with a periodic
	 * migration fault to build a temporal task<->page relation. By using
	 * a two-stage filter we remove short/unlikely relations.
	 *
	 * Using P(p) ~ n_p / n_t as per frequentist probability, we can equate
	 * a task's usage of a particular page (n_p) per total usage of this
	 * page (n_t) (in a given time-span) to a probability.
	 *
	 * Our periodic faults will sample this probability and getting the
	 * same result twice in a row, given these samples are fully
	 * independent, is then given by P(n)^2, provided our sample period
	 * is sufficiently short compared to the usage pattern.
	 *
	 * This quadric squishes small probabilities, making it less likely we
	 * act on an unlikely task<->page relation.
	 */
	if (!cpupid_pid_unset(last_cpupid) &&
				cpupid_to_nid(last_cpupid) != dst_nid)
		return false;

	/* Always allow migrate on private faults */
	if (cpupid_match_pid(p, last_cpupid))
		return true;

	/* A shared fault, but p->numa_group has not been set up yet. */
	if (!ng)
		return true;

	/*
	 * Destination node is much more heavily used than the source
	 * node? Allow migration.
	 */
	if (group_faults_cpu(ng, dst_nid) > group_faults_cpu(ng, src_nid) *
					ACTIVE_NODE_FRACTION)
		return true;

	/*
	 * Distribute memory according to CPU & memory use on each node,
	 * with 3/4 hysteresis to avoid unnecessary memory migrations:
	 *
	 * faults_cpu(dst)   3   faults_cpu(src)
	 * --------------- * - > ---------------
	 * faults_mem(dst)   4   faults_mem(src)
	 */
	return group_faults_cpu(ng, dst_nid) * group_faults(p, src_nid) * 3 >
	       group_faults_cpu(ng, src_nid) * group_faults(p, dst_nid) * 4;
}

/*
 * 'numa_type' describes the node at the moment of load balancing.
 */
enum numa_type {
	/* The node has spare capacity that can be used to run more tasks.  */
	node_has_spare = 0,
	/*
	 * The node is fully used and the tasks don't compete for more CPU
	 * cycles. Nevertheless, some tasks might wait before running.
	 */
	node_fully_busy,
	/*
	 * The node is overloaded and can't provide expected CPU cycles to all
	 * tasks.
	 */
	node_overloaded
};

/* Cached statistics for all CPUs within a node */
struct numa_stats {
	unsigned long load;
	unsigned long runnable;
	unsigned long util;
	/* Total compute capacity of CPUs on a node */
	unsigned long compute_capacity;
	unsigned int nr_running;
	unsigned int weight;
	enum numa_type node_type;
	int idle_cpu;
};

static inline bool is_core_idle(int cpu)
{
#ifdef CONFIG_SCHED_SMT
	int sibling;

	for_each_cpu(sibling, cpu_smt_mask(cpu)) {
		if (cpu == sibling)
			continue;

		if (!idle_cpu(sibling))
			return false;
	}
#endif

	return true;
}

struct task_numa_env {
	struct task_struct *p;

	int src_cpu, src_nid;
	int dst_cpu, dst_nid;

	struct numa_stats src_stats, dst_stats;

	int imbalance_pct;
	int dist;

	struct task_struct *best_task;
	long best_imp;
	int best_cpu;
};

static unsigned long cpu_load(struct rq *rq);
static unsigned long cpu_runnable(struct rq *rq);
static inline long adjust_numa_imbalance(int imbalance,
					int dst_running, int dst_weight);

static inline enum
numa_type numa_classify(unsigned int imbalance_pct,
			 struct numa_stats *ns)
{
	if ((ns->nr_running > ns->weight) &&
	    (((ns->compute_capacity * 100) < (ns->util * imbalance_pct)) ||
	     ((ns->compute_capacity * imbalance_pct) < (ns->runnable * 100))))
		return node_overloaded;

	if ((ns->nr_running < ns->weight) ||
	    (((ns->compute_capacity * 100) > (ns->util * imbalance_pct)) &&
	     ((ns->compute_capacity * imbalance_pct) > (ns->runnable * 100))))
		return node_has_spare;

	return node_fully_busy;
}

#ifdef CONFIG_SCHED_SMT
/* Forward declarations of select_idle_sibling helpers */
static inline bool test_idle_cores(int cpu, bool def);
static inline int numa_idle_core(int idle_core, int cpu)
{
	if (!static_branch_likely(&sched_smt_present) ||
	    idle_core >= 0 || !test_idle_cores(cpu, false))
		return idle_core;

	/*
	 * Prefer cores instead of packing HT siblings
	 * and triggering future load balancing.
	 */
	if (is_core_idle(cpu))
		idle_core = cpu;

	return idle_core;
}
#else
static inline int numa_idle_core(int idle_core, int cpu)
{
	return idle_core;
}
#endif

/*
 * Gather all necessary information to make NUMA balancing placement
 * decisions that are compatible with standard load balancer. This
 * borrows code and logic from update_sg_lb_stats but sharing a
 * common implementation is impractical.
 */
static void update_numa_stats(struct task_numa_env *env,
			      struct numa_stats *ns, int nid,
			      bool find_idle)
{
	int cpu, idle_core = -1;

	memset(ns, 0, sizeof(*ns));
	ns->idle_cpu = -1;

	rcu_read_lock();
	for_each_cpu(cpu, cpumask_of_node(nid)) {
		struct rq *rq = cpu_rq(cpu);

		ns->load += cpu_load(rq);
		ns->runnable += cpu_runnable(rq);
		ns->util += cpu_util_cfs(cpu);
		ns->nr_running += rq->cfs.h_nr_running;
		ns->compute_capacity += capacity_of(cpu);

		if (find_idle && !rq->nr_running && idle_cpu(cpu)) {
			if (READ_ONCE(rq->numa_migrate_on) ||
			    !cpumask_test_cpu(cpu, env->p->cpus_ptr))
				continue;

			if (ns->idle_cpu == -1)
				ns->idle_cpu = cpu;

			idle_core = numa_idle_core(idle_core, cpu);
		}
	}
	rcu_read_unlock();

	ns->weight = cpumask_weight(cpumask_of_node(nid));

	ns->node_type = numa_classify(env->imbalance_pct, ns);

	if (idle_core >= 0)
		ns->idle_cpu = idle_core;
}

static void task_numa_assign(struct task_numa_env *env,
			     struct task_struct *p, long imp)
{
	struct rq *rq = cpu_rq(env->dst_cpu);

	/* Check if run-queue part of active NUMA balance. */
	if (env->best_cpu != env->dst_cpu && xchg(&rq->numa_migrate_on, 1)) {
		int cpu;
		int start = env->dst_cpu;

		/* Find alternative idle CPU. */
		for_each_cpu_wrap(cpu, cpumask_of_node(env->dst_nid), start) {
			if (cpu == env->best_cpu || !idle_cpu(cpu) ||
			    !cpumask_test_cpu(cpu, env->p->cpus_ptr)) {
				continue;
			}

			env->dst_cpu = cpu;
			rq = cpu_rq(env->dst_cpu);
			if (!xchg(&rq->numa_migrate_on, 1))
				goto assign;
		}

		/* Failed to find an alternative idle CPU */
		return;
	}

assign:
	/*
	 * Clear previous best_cpu/rq numa-migrate flag, since task now
	 * found a better CPU to move/swap.
	 */
	if (env->best_cpu != -1 && env->best_cpu != env->dst_cpu) {
		rq = cpu_rq(env->best_cpu);
		WRITE_ONCE(rq->numa_migrate_on, 0);
	}

	if (env->best_task)
		put_task_struct(env->best_task);
	if (p)
		get_task_struct(p);

	env->best_task = p;
	env->best_imp = imp;
	env->best_cpu = env->dst_cpu;
}

static bool load_too_imbalanced(long src_load, long dst_load,
				struct task_numa_env *env)
{
	long imb, old_imb;
	long orig_src_load, orig_dst_load;
	long src_capacity, dst_capacity;

	/*
	 * The load is corrected for the CPU capacity available on each node.
	 *
	 * src_load        dst_load
	 * ------------ vs ---------
	 * src_capacity    dst_capacity
	 */
	src_capacity = env->src_stats.compute_capacity;
	dst_capacity = env->dst_stats.compute_capacity;

	imb = abs(dst_load * src_capacity - src_load * dst_capacity);

	orig_src_load = env->src_stats.load;
	orig_dst_load = env->dst_stats.load;

	old_imb = abs(orig_dst_load * src_capacity - orig_src_load * dst_capacity);

	/* Would this change make things worse? */
	return (imb > old_imb);
}

/*
 * Maximum NUMA importance can be 1998 (2*999);
 * SMALLIMP @ 30 would be close to 1998/64.
 * Used to deter task migration.
 */
#define SMALLIMP	30

/*
 * This checks if the overall compute and NUMA accesses of the system would
 * be improved if the source tasks was migrated to the target dst_cpu taking
 * into account that it might be best if task running on the dst_cpu should
 * be exchanged with the source task
 */
static bool task_numa_compare(struct task_numa_env *env,
			      long taskimp, long groupimp, bool maymove)
{
	struct numa_group *cur_ng, *p_ng = deref_curr_numa_group(env->p);
	struct rq *dst_rq = cpu_rq(env->dst_cpu);
	long imp = p_ng ? groupimp : taskimp;
	struct task_struct *cur;
	long src_load, dst_load;
	int dist = env->dist;
	long moveimp = imp;
	long load;
	bool stopsearch = false;

	if (READ_ONCE(dst_rq->numa_migrate_on))
		return false;

	rcu_read_lock();
	cur = rcu_dereference(dst_rq->curr);
	if (cur && ((cur->flags & PF_EXITING) || is_idle_task(cur)))
		cur = NULL;

	/*
	 * Because we have preemption enabled we can get migrated around and
	 * end try selecting ourselves (current == env->p) as a swap candidate.
	 */
	if (cur == env->p) {
		stopsearch = true;
		goto unlock;
	}

	if (!cur) {
		if (maymove && moveimp >= env->best_imp)
			goto assign;
		else
			goto unlock;
	}

	/* Skip this swap candidate if cannot move to the source cpu. */
	if (!cpumask_test_cpu(env->src_cpu, cur->cpus_ptr))
		goto unlock;

	/*
	 * Skip this swap candidate if it is not moving to its preferred
	 * node and the best task is.
	 */
	if (env->best_task &&
	    env->best_task->numa_preferred_nid == env->src_nid &&
	    cur->numa_preferred_nid != env->src_nid) {
		goto unlock;
	}

	/*
	 * "imp" is the fault differential for the source task between the
	 * source and destination node. Calculate the total differential for
	 * the source task and potential destination task. The more negative
	 * the value is, the more remote accesses that would be expected to
	 * be incurred if the tasks were swapped.
	 *
	 * If dst and source tasks are in the same NUMA group, or not
	 * in any group then look only at task weights.
	 */
	cur_ng = rcu_dereference(cur->numa_group);
	if (cur_ng == p_ng) {
		imp = taskimp + task_weight(cur, env->src_nid, dist) -
		      task_weight(cur, env->dst_nid, dist);
		/*
		 * Add some hysteresis to prevent swapping the
		 * tasks within a group over tiny differences.
		 */
		if (cur_ng)
			imp -= imp / 16;
	} else {
		/*
		 * Compare the group weights. If a task is all by itself
		 * (not part of a group), use the task weight instead.
		 */
		if (cur_ng && p_ng)
			imp += group_weight(cur, env->src_nid, dist) -
			       group_weight(cur, env->dst_nid, dist);
		else
			imp += task_weight(cur, env->src_nid, dist) -
			       task_weight(cur, env->dst_nid, dist);
	}

	/* Discourage picking a task already on its preferred node */
	if (cur->numa_preferred_nid == env->dst_nid)
		imp -= imp / 16;

	/*
	 * Encourage picking a task that moves to its preferred node.
	 * This potentially makes imp larger than it's maximum of
	 * 1998 (see SMALLIMP and task_weight for why) but in this
	 * case, it does not matter.
	 */
	if (cur->numa_preferred_nid == env->src_nid)
		imp += imp / 8;

	if (maymove && moveimp > imp && moveimp > env->best_imp) {
		imp = moveimp;
		cur = NULL;
		goto assign;
	}

	/*
	 * Prefer swapping with a task moving to its preferred node over a
	 * task that is not.
	 */
	if (env->best_task && cur->numa_preferred_nid == env->src_nid &&
	    env->best_task->numa_preferred_nid != env->src_nid) {
		goto assign;
	}

	/*
	 * If the NUMA importance is less than SMALLIMP,
	 * task migration might only result in ping pong
	 * of tasks and also hurt performance due to cache
	 * misses.
	 */
	if (imp < SMALLIMP || imp <= env->best_imp + SMALLIMP / 2)
		goto unlock;

	/*
	 * In the overloaded case, try and keep the load balanced.
	 */
	load = task_h_load(env->p) - task_h_load(cur);
	if (!load)
		goto assign;

	dst_load = env->dst_stats.load + load;
	src_load = env->src_stats.load - load;

	if (load_too_imbalanced(src_load, dst_load, env))
		goto unlock;

assign:
	/* Evaluate an idle CPU for a task numa move. */
	if (!cur) {
		int cpu = env->dst_stats.idle_cpu;

		/* Nothing cached so current CPU went idle since the search. */
		if (cpu < 0)
			cpu = env->dst_cpu;

		/*
		 * If the CPU is no longer truly idle and the previous best CPU
		 * is, keep using it.
		 */
		if (!idle_cpu(cpu) && env->best_cpu >= 0 &&
		    idle_cpu(env->best_cpu)) {
			cpu = env->best_cpu;
		}

		env->dst_cpu = cpu;
	}

	task_numa_assign(env, cur, imp);

	/*
	 * If a move to idle is allowed because there is capacity or load
	 * balance improves then stop the search. While a better swap
	 * candidate may exist, a search is not free.
	 */
	if (maymove && !cur && env->best_cpu >= 0 && idle_cpu(env->best_cpu))
		stopsearch = true;

	/*
	 * If a swap candidate must be identified and the current best task
	 * moves its preferred node then stop the search.
	 */
	if (!maymove && env->best_task &&
	    env->best_task->numa_preferred_nid == env->src_nid) {
		stopsearch = true;
	}
unlock:
	rcu_read_unlock();

	return stopsearch;
}

static void task_numa_find_cpu(struct task_numa_env *env,
				long taskimp, long groupimp)
{
	bool maymove = false;
	int cpu;

	/*
	 * If dst node has spare capacity, then check if there is an
	 * imbalance that would be overruled by the load balancer.
	 */
	if (env->dst_stats.node_type == node_has_spare) {
		unsigned int imbalance;
		int src_running, dst_running;

		/*
		 * Would movement cause an imbalance? Note that if src has
		 * more running tasks that the imbalance is ignored as the
		 * move improves the imbalance from the perspective of the
		 * CPU load balancer.
		 * */
		src_running = env->src_stats.nr_running - 1;
		dst_running = env->dst_stats.nr_running + 1;
		imbalance = max(0, dst_running - src_running);
		imbalance = adjust_numa_imbalance(imbalance, dst_running,
							env->dst_stats.weight);

		/* Use idle CPU if there is no imbalance */
		if (!imbalance) {
			maymove = true;
			if (env->dst_stats.idle_cpu >= 0) {
				env->dst_cpu = env->dst_stats.idle_cpu;
				task_numa_assign(env, NULL, 0);
				return;
			}
		}
	} else {
		long src_load, dst_load, load;
		/*
		 * If the improvement from just moving env->p direction is better
		 * than swapping tasks around, check if a move is possible.
		 */
		load = task_h_load(env->p);
		dst_load = env->dst_stats.load + load;
		src_load = env->src_stats.load - load;
		maymove = !load_too_imbalanced(src_load, dst_load, env);
	}

	for_each_cpu(cpu, cpumask_of_node(env->dst_nid)) {
		/* Skip this CPU if the source task cannot migrate */
		if (!cpumask_test_cpu(cpu, env->p->cpus_ptr))
			continue;

		env->dst_cpu = cpu;
		if (task_numa_compare(env, taskimp, groupimp, maymove))
			break;
	}
}

static int task_numa_migrate(struct task_struct *p)
{
	struct task_numa_env env = {
		.p = p,

		.src_cpu = task_cpu(p),
		.src_nid = task_node(p),

		.imbalance_pct = 112,

		.best_task = NULL,
		.best_imp = 0,
		.best_cpu = -1,
	};
	unsigned long taskweight, groupweight;
	struct sched_domain *sd;
	long taskimp, groupimp;
	struct numa_group *ng;
	struct rq *best_rq;
	int nid, ret, dist;

	/*
	 * Pick the lowest SD_NUMA domain, as that would have the smallest
	 * imbalance and would be the first to start moving tasks about.
	 *
	 * And we want to avoid any moving of tasks about, as that would create
	 * random movement of tasks -- counter the numa conditions we're trying
	 * to satisfy here.
	 */
	rcu_read_lock();
	sd = rcu_dereference(per_cpu(sd_numa, env.src_cpu));
	if (sd)
		env.imbalance_pct = 100 + (sd->imbalance_pct - 100) / 2;
	rcu_read_unlock();

	/*
	 * Cpusets can break the scheduler domain tree into smaller
	 * balance domains, some of which do not cross NUMA boundaries.
	 * Tasks that are "trapped" in such domains cannot be migrated
	 * elsewhere, so there is no point in (re)trying.
	 */
	if (unlikely(!sd)) {
		sched_setnuma(p, task_node(p));
		return -EINVAL;
	}

	env.dst_nid = p->numa_preferred_nid;
	dist = env.dist = node_distance(env.src_nid, env.dst_nid);
	taskweight = task_weight(p, env.src_nid, dist);
	groupweight = group_weight(p, env.src_nid, dist);
	update_numa_stats(&env, &env.src_stats, env.src_nid, false);
	taskimp = task_weight(p, env.dst_nid, dist) - taskweight;
	groupimp = group_weight(p, env.dst_nid, dist) - groupweight;
	update_numa_stats(&env, &env.dst_stats, env.dst_nid, true);

	/* Try to find a spot on the preferred nid. */
	task_numa_find_cpu(&env, taskimp, groupimp);

	/*
	 * Look at other nodes in these cases:
	 * - there is no space available on the preferred_nid
	 * - the task is part of a numa_group that is interleaved across
	 *   multiple NUMA nodes; in order to better consolidate the group,
	 *   we need to check other locations.
	 */
	ng = deref_curr_numa_group(p);
	if (env.best_cpu == -1 || (ng && ng->active_nodes > 1)) {
		for_each_online_node(nid) {
			if (nid == env.src_nid || nid == p->numa_preferred_nid)
				continue;

			dist = node_distance(env.src_nid, env.dst_nid);
			if (sched_numa_topology_type == NUMA_BACKPLANE &&
						dist != env.dist) {
				taskweight = task_weight(p, env.src_nid, dist);
				groupweight = group_weight(p, env.src_nid, dist);
			}

			/* Only consider nodes where both task and groups benefit */
			taskimp = task_weight(p, nid, dist) - taskweight;
			groupimp = group_weight(p, nid, dist) - groupweight;
			if (taskimp < 0 && groupimp < 0)
				continue;

			env.dist = dist;
			env.dst_nid = nid;
			update_numa_stats(&env, &env.dst_stats, env.dst_nid, true);
			task_numa_find_cpu(&env, taskimp, groupimp);
		}
	}

	/*
	 * If the task is part of a workload that spans multiple NUMA nodes,
	 * and is migrating into one of the workload's active nodes, remember
	 * this node as the task's preferred numa node, so the workload can
	 * settle down.
	 * A task that migrated to a second choice node will be better off
	 * trying for a better one later. Do not set the preferred node here.
	 */
	if (ng) {
		if (env.best_cpu == -1)
			nid = env.src_nid;
		else
			nid = cpu_to_node(env.best_cpu);

		if (nid != p->numa_preferred_nid)
			sched_setnuma(p, nid);
	}

	/* No better CPU than the current one was found. */
	if (env.best_cpu == -1) {
		trace_sched_stick_numa(p, env.src_cpu, NULL, -1);
		return -EAGAIN;
	}

	best_rq = cpu_rq(env.best_cpu);
	if (env.best_task == NULL) {
		ret = migrate_task_to(p, env.best_cpu);
		WRITE_ONCE(best_rq->numa_migrate_on, 0);
		if (ret != 0)
			trace_sched_stick_numa(p, env.src_cpu, NULL, env.best_cpu);
		return ret;
	}

	ret = migrate_swap(p, env.best_task, env.best_cpu, env.src_cpu);
	WRITE_ONCE(best_rq->numa_migrate_on, 0);

	if (ret != 0)
		trace_sched_stick_numa(p, env.src_cpu, env.best_task, env.best_cpu);
	put_task_struct(env.best_task);
	return ret;
}

/* Attempt to migrate a task to a CPU on the preferred node. */
static void numa_migrate_preferred(struct task_struct *p)
{
	unsigned long interval = HZ;

	/* This task has no NUMA fault statistics yet */
	if (unlikely(p->numa_preferred_nid == NUMA_NO_NODE || !p->numa_faults))
		return;

	/* Periodically retry migrating the task to the preferred node */
	interval = min(interval, msecs_to_jiffies(p->numa_scan_period) / 16);
	p->numa_migrate_retry = jiffies + interval;

	/* Success if task is already running on preferred CPU */
	if (task_node(p) == p->numa_preferred_nid)
		return;

	/* Otherwise, try migrate to a CPU on the preferred node */
	task_numa_migrate(p);
}

/*
 * Find out how many nodes the workload is actively running on. Do this by
 * tracking the nodes from which NUMA hinting faults are triggered. This can
 * be different from the set of nodes where the workload's memory is currently
 * located.
 */
static void numa_group_count_active_nodes(struct numa_group *numa_group)
{
	unsigned long faults, max_faults = 0;
	int nid, active_nodes = 0;

	for_each_online_node(nid) {
		faults = group_faults_cpu(numa_group, nid);
		if (faults > max_faults)
			max_faults = faults;
	}

	for_each_online_node(nid) {
		faults = group_faults_cpu(numa_group, nid);
		if (faults * ACTIVE_NODE_FRACTION > max_faults)
			active_nodes++;
	}

	numa_group->max_faults_cpu = max_faults;
	numa_group->active_nodes = active_nodes;
}

/*
 * When adapting the scan rate, the period is divided into NUMA_PERIOD_SLOTS
 * increments. The more local the fault statistics are, the higher the scan
 * period will be for the next scan window. If local/(local+remote) ratio is
 * below NUMA_PERIOD_THRESHOLD (where range of ratio is 1..NUMA_PERIOD_SLOTS)
 * the scan period will decrease. Aim for 70% local accesses.
 */
#define NUMA_PERIOD_SLOTS 10
#define NUMA_PERIOD_THRESHOLD 7

/*
 * Increase the scan period (slow down scanning) if the majority of
 * our memory is already on our local node, or if the majority of
 * the page accesses are shared with other processes.
 * Otherwise, decrease the scan period.
 */
static void update_task_scan_period(struct task_struct *p,
			unsigned long shared, unsigned long private)
{
	unsigned int period_slot;
	int lr_ratio, ps_ratio;
	int diff;

	unsigned long remote = p->numa_faults_locality[0];
	unsigned long local = p->numa_faults_locality[1];

	/*
	 * If there were no record hinting faults then either the task is
	 * completely idle or all activity is in areas that are not of interest
	 * to automatic numa balancing. Related to that, if there were failed
	 * migration then it implies we are migrating too quickly or the local
	 * node is overloaded. In either case, scan slower
	 */
	if (local + shared == 0 || p->numa_faults_locality[2]) {
		p->numa_scan_period = min(p->numa_scan_period_max,
			p->numa_scan_period << 1);

		p->mm->numa_next_scan = jiffies +
			msecs_to_jiffies(p->numa_scan_period);

		return;
	}

	/*
	 * Prepare to scale scan period relative to the current period.
	 *	 == NUMA_PERIOD_THRESHOLD scan period stays the same
	 *       <  NUMA_PERIOD_THRESHOLD scan period decreases (scan faster)
	 *	 >= NUMA_PERIOD_THRESHOLD scan period increases (scan slower)
	 */
	period_slot = DIV_ROUND_UP(p->numa_scan_period, NUMA_PERIOD_SLOTS);
	lr_ratio = (local * NUMA_PERIOD_SLOTS) / (local + remote);
	ps_ratio = (private * NUMA_PERIOD_SLOTS) / (private + shared);

	if (ps_ratio >= NUMA_PERIOD_THRESHOLD) {
		/*
		 * Most memory accesses are local. There is no need to
		 * do fast NUMA scanning, since memory is already local.
		 */
		int slot = ps_ratio - NUMA_PERIOD_THRESHOLD;
		if (!slot)
			slot = 1;
		diff = slot * period_slot;
	} else if (lr_ratio >= NUMA_PERIOD_THRESHOLD) {
		/*
		 * Most memory accesses are shared with other tasks.
		 * There is no point in continuing fast NUMA scanning,
		 * since other tasks may just move the memory elsewhere.
		 */
		int slot = lr_ratio - NUMA_PERIOD_THRESHOLD;
		if (!slot)
			slot = 1;
		diff = slot * period_slot;
	} else {
		/*
		 * Private memory faults exceed (SLOTS-THRESHOLD)/SLOTS,
		 * yet they are not on the local NUMA node. Speed up
		 * NUMA scanning to get the memory moved over.
		 */
		int ratio = max(lr_ratio, ps_ratio);
		diff = -(NUMA_PERIOD_THRESHOLD - ratio) * period_slot;
	}

	p->numa_scan_period = clamp(p->numa_scan_period + diff,
			task_scan_min(p), task_scan_max(p));
	memset(p->numa_faults_locality, 0, sizeof(p->numa_faults_locality));
}

/*
 * Get the fraction of time the task has been running since the last
 * NUMA placement cycle. The scheduler keeps similar statistics, but
 * decays those on a 32ms period, which is orders of magnitude off
 * from the dozens-of-seconds NUMA balancing period. Use the scheduler
 * stats only if the task is so new there are no NUMA statistics yet.
 */
static u64 numa_get_avg_runtime(struct task_struct *p, u64 *period)
{
	u64 runtime, delta, now;
	/* Use the start of this time slice to avoid calculations. */
	now = p->se.exec_start;
	runtime = p->se.sum_exec_runtime;

	if (p->last_task_numa_placement) {
		delta = runtime - p->last_sum_exec_runtime;
		*period = now - p->last_task_numa_placement;

		/* Avoid time going backwards, prevent potential divide error: */
		if (unlikely((s64)*period < 0))
			*period = 0;
	} else {
		delta = p->se.avg.load_sum;
		*period = LOAD_AVG_MAX;
	}

	p->last_sum_exec_runtime = runtime;
	p->last_task_numa_placement = now;

	return delta;
}

/*
 * Determine the preferred nid for a task in a numa_group. This needs to
 * be done in a way that produces consistent results with group_weight,
 * otherwise workloads might not converge.
 */
static int preferred_group_nid(struct task_struct *p, int nid)
{
	nodemask_t nodes;
	int dist;

	/* Direct connections between all NUMA nodes. */
	if (sched_numa_topology_type == NUMA_DIRECT)
		return nid;

	/*
	 * On a system with glueless mesh NUMA topology, group_weight
	 * scores nodes according to the number of NUMA hinting faults on
	 * both the node itself, and on nearby nodes.
	 */
	if (sched_numa_topology_type == NUMA_GLUELESS_MESH) {
		unsigned long score, max_score = 0;
		int node, max_node = nid;

		dist = sched_max_numa_distance;

		for_each_online_node(node) {
			score = group_weight(p, node, dist);
			if (score > max_score) {
				max_score = score;
				max_node = node;
			}
		}
		return max_node;
	}

	/*
	 * Finding the preferred nid in a system with NUMA backplane
	 * interconnect topology is more involved. The goal is to locate
	 * tasks from numa_groups near each other in the system, and
	 * untangle workloads from different sides of the system. This requires
	 * searching down the hierarchy of node groups, recursively searching
	 * inside the highest scoring group of nodes. The nodemask tricks
	 * keep the complexity of the search down.
	 */
	nodes = node_online_map;
	for (dist = sched_max_numa_distance; dist > LOCAL_DISTANCE; dist--) {
		unsigned long max_faults = 0;
		nodemask_t max_group = NODE_MASK_NONE;
		int a, b;

		/* Are there nodes at this distance from each other? */
		if (!find_numa_distance(dist))
			continue;

		for_each_node_mask(a, nodes) {
			unsigned long faults = 0;
			nodemask_t this_group;
			nodes_clear(this_group);

			/* Sum group's NUMA faults; includes a==b case. */
			for_each_node_mask(b, nodes) {
				if (node_distance(a, b) < dist) {
					faults += group_faults(p, b);
					node_set(b, this_group);
					node_clear(b, nodes);
				}
			}

			/* Remember the top group. */
			if (faults > max_faults) {
				max_faults = faults;
				max_group = this_group;
				/*
				 * subtle: at the smallest distance there is
				 * just one node left in each "group", the
				 * winner is the preferred nid.
				 */
				nid = a;
			}
		}
		/* Next round, evaluate the nodes within max_group. */
		if (!max_faults)
			break;
		nodes = max_group;
	}
	return nid;
}

static void task_numa_placement(struct task_struct *p)
{
	int seq, nid, max_nid = NUMA_NO_NODE;
	unsigned long max_faults = 0;
	unsigned long fault_types[2] = { 0, 0 };
	unsigned long total_faults;
	u64 runtime, period;
	spinlock_t *group_lock = NULL;
	struct numa_group *ng;

	/*
	 * The p->mm->numa_scan_seq field gets updated without
	 * exclusive access. Use READ_ONCE() here to ensure
	 * that the field is read in a single access:
	 */
	seq = READ_ONCE(p->mm->numa_scan_seq);
	if (p->numa_scan_seq == seq)
		return;
	p->numa_scan_seq = seq;
	p->numa_scan_period_max = task_scan_max(p);

	total_faults = p->numa_faults_locality[0] +
		       p->numa_faults_locality[1];
	runtime = numa_get_avg_runtime(p, &period);

	/* If the task is part of a group prevent parallel updates to group stats */
	ng = deref_curr_numa_group(p);
	if (ng) {
		group_lock = &ng->lock;
		spin_lock_irq(group_lock);
	}

	/* Find the node with the highest number of faults */
	for_each_online_node(nid) {
		/* Keep track of the offsets in numa_faults array */
		int mem_idx, membuf_idx, cpu_idx, cpubuf_idx;
		unsigned long faults = 0, group_faults = 0;
		int priv;

		for (priv = 0; priv < NR_NUMA_HINT_FAULT_TYPES; priv++) {
			long diff, f_diff, f_weight;

			mem_idx = task_faults_idx(NUMA_MEM, nid, priv);
			membuf_idx = task_faults_idx(NUMA_MEMBUF, nid, priv);
			cpu_idx = task_faults_idx(NUMA_CPU, nid, priv);
			cpubuf_idx = task_faults_idx(NUMA_CPUBUF, nid, priv);

			/* Decay existing window, copy faults since last scan */
			diff = p->numa_faults[membuf_idx] - p->numa_faults[mem_idx] / 2;
			fault_types[priv] += p->numa_faults[membuf_idx];
			p->numa_faults[membuf_idx] = 0;

			/*
			 * Normalize the faults_from, so all tasks in a group
			 * count according to CPU use, instead of by the raw
			 * number of faults. Tasks with little runtime have
			 * little over-all impact on throughput, and thus their
			 * faults are less important.
			 */
			f_weight = div64_u64(runtime << 16, period + 1);
			f_weight = (f_weight * p->numa_faults[cpubuf_idx]) /
				   (total_faults + 1);
			f_diff = f_weight - p->numa_faults[cpu_idx] / 2;
			p->numa_faults[cpubuf_idx] = 0;

			p->numa_faults[mem_idx] += diff;
			p->numa_faults[cpu_idx] += f_diff;
			faults += p->numa_faults[mem_idx];
			p->total_numa_faults += diff;
			if (ng) {
				/*
				 * safe because we can only change our own group
				 *
				 * mem_idx represents the offset for a given
				 * nid and priv in a specific region because it
				 * is at the beginning of the numa_faults array.
				 */
				ng->faults[mem_idx] += diff;
				ng->faults[cpu_idx] += f_diff;
				ng->total_faults += diff;
				group_faults += ng->faults[mem_idx];
			}
		}

		if (!ng) {
			if (faults > max_faults) {
				max_faults = faults;
				max_nid = nid;
			}
		} else if (group_faults > max_faults) {
			max_faults = group_faults;
			max_nid = nid;
		}
	}

	if (ng) {
		numa_group_count_active_nodes(ng);
		spin_unlock_irq(group_lock);
		max_nid = preferred_group_nid(p, max_nid);
	}

	if (max_faults) {
		/* Set the new preferred node */
		if (max_nid != p->numa_preferred_nid)
			sched_setnuma(p, max_nid);
	}

	update_task_scan_period(p, fault_types[0], fault_types[1]);
}

static inline int get_numa_group(struct numa_group *grp)
{
	return refcount_inc_not_zero(&grp->refcount);
}

static inline void put_numa_group(struct numa_group *grp)
{
	if (refcount_dec_and_test(&grp->refcount))
		kfree_rcu(grp, rcu);
}

static void task_numa_group(struct task_struct *p, int cpupid, int flags,
			int *priv)
{
	struct numa_group *grp, *my_grp;
	struct task_struct *tsk;
	bool join = false;
	int cpu = cpupid_to_cpu(cpupid);
	int i;

	if (unlikely(!deref_curr_numa_group(p))) {
		unsigned int size = sizeof(struct numa_group) +
				    NR_NUMA_HINT_FAULT_STATS *
				    nr_node_ids * sizeof(unsigned long);

		grp = kzalloc(size, GFP_KERNEL | __GFP_NOWARN);
		if (!grp)
			return;

		refcount_set(&grp->refcount, 1);
		grp->active_nodes = 1;
		grp->max_faults_cpu = 0;
		spin_lock_init(&grp->lock);
		grp->gid = p->pid;

		for (i = 0; i < NR_NUMA_HINT_FAULT_STATS * nr_node_ids; i++)
			grp->faults[i] = p->numa_faults[i];

		grp->total_faults = p->total_numa_faults;

		grp->nr_tasks++;
		rcu_assign_pointer(p->numa_group, grp);
	}

	rcu_read_lock();
	tsk = READ_ONCE(cpu_rq(cpu)->curr);

	if (!cpupid_match_pid(tsk, cpupid))
		goto no_join;

	grp = rcu_dereference(tsk->numa_group);
	if (!grp)
		goto no_join;

	my_grp = deref_curr_numa_group(p);
	if (grp == my_grp)
		goto no_join;

	/*
	 * Only join the other group if its bigger; if we're the bigger group,
	 * the other task will join us.
	 */
	if (my_grp->nr_tasks > grp->nr_tasks)
		goto no_join;

	/*
	 * Tie-break on the grp address.
	 */
	if (my_grp->nr_tasks == grp->nr_tasks && my_grp > grp)
		goto no_join;

	/* Always join threads in the same process. */
	if (tsk->mm == current->mm)
		join = true;

	/* Simple filter to avoid false positives due to PID collisions */
	if (flags & TNF_SHARED)
		join = true;

	/* Update priv based on whether false sharing was detected */
	*priv = !join;

	if (join && !get_numa_group(grp))
		goto no_join;

	rcu_read_unlock();

	if (!join)
		return;

	BUG_ON(irqs_disabled());
	double_lock_irq(&my_grp->lock, &grp->lock);

	for (i = 0; i < NR_NUMA_HINT_FAULT_STATS * nr_node_ids; i++) {
		my_grp->faults[i] -= p->numa_faults[i];
		grp->faults[i] += p->numa_faults[i];
	}
	my_grp->total_faults -= p->total_numa_faults;
	grp->total_faults += p->total_numa_faults;

	my_grp->nr_tasks--;
	grp->nr_tasks++;

	spin_unlock(&my_grp->lock);
	spin_unlock_irq(&grp->lock);

	rcu_assign_pointer(p->numa_group, grp);

	put_numa_group(my_grp);
	return;

no_join:
	rcu_read_unlock();
	return;
}

/*
 * Get rid of NUMA statistics associated with a task (either current or dead).
 * If @final is set, the task is dead and has reached refcount zero, so we can
 * safely free all relevant data structures. Otherwise, there might be
 * concurrent reads from places like load balancing and procfs, and we should
 * reset the data back to default state without freeing ->numa_faults.
 */
void task_numa_free(struct task_struct *p, bool final)
{
	/* safe: p either is current or is being freed by current */
	struct numa_group *grp = rcu_dereference_raw(p->numa_group);
	unsigned long *numa_faults = p->numa_faults;
	unsigned long flags;
	int i;

	if (!numa_faults)
		return;

	if (grp) {
		spin_lock_irqsave(&grp->lock, flags);
		for (i = 0; i < NR_NUMA_HINT_FAULT_STATS * nr_node_ids; i++)
			grp->faults[i] -= p->numa_faults[i];
		grp->total_faults -= p->total_numa_faults;

		grp->nr_tasks--;
		spin_unlock_irqrestore(&grp->lock, flags);
		RCU_INIT_POINTER(p->numa_group, NULL);
		put_numa_group(grp);
	}

	if (final) {
		p->numa_faults = NULL;
		kfree(numa_faults);
	} else {
		p->total_numa_faults = 0;
		for (i = 0; i < NR_NUMA_HINT_FAULT_STATS * nr_node_ids; i++)
			numa_faults[i] = 0;
	}
}

/*
 * Got a PROT_NONE fault for a page on @node.
 */
void task_numa_fault(int last_cpupid, int mem_node, int pages, int flags)
{
	struct task_struct *p = current;
	bool migrated = flags & TNF_MIGRATED;
	int cpu_node = task_node(current);
	int local = !!(flags & TNF_FAULT_LOCAL);
	struct numa_group *ng;
	int priv;

	if (!static_branch_likely(&sched_numa_balancing))
		return;

	/* for example, ksmd faulting in a user's mm */
	if (!p->mm)
		return;

	/* Allocate buffer to track faults on a per-node basis */
	if (unlikely(!p->numa_faults)) {
		int size = sizeof(*p->numa_faults) *
			   NR_NUMA_HINT_FAULT_BUCKETS * nr_node_ids;

		p->numa_faults = kzalloc(size, GFP_KERNEL|__GFP_NOWARN);
		if (!p->numa_faults)
			return;

		p->total_numa_faults = 0;
		memset(p->numa_faults_locality, 0, sizeof(p->numa_faults_locality));
	}

	/*
	 * First accesses are treated as private, otherwise consider accesses
	 * to be private if the accessing pid has not changed
	 */
	if (unlikely(last_cpupid == (-1 & LAST_CPUPID_MASK))) {
		priv = 1;
	} else {
		priv = cpupid_match_pid(p, last_cpupid);
		if (!priv && !(flags & TNF_NO_GROUP))
			task_numa_group(p, last_cpupid, flags, &priv);
	}

	/*
	 * If a workload spans multiple NUMA nodes, a shared fault that
	 * occurs wholly within the set of nodes that the workload is
	 * actively using should be counted as local. This allows the
	 * scan rate to slow down when a workload has settled down.
	 */
	ng = deref_curr_numa_group(p);
	if (!priv && !local && ng && ng->active_nodes > 1 &&
				numa_is_active_node(cpu_node, ng) &&
				numa_is_active_node(mem_node, ng))
		local = 1;

	/*
	 * Retry to migrate task to preferred node periodically, in case it
	 * previously failed, or the scheduler moved us.
	 */
	if (time_after(jiffies, p->numa_migrate_retry)) {
		task_numa_placement(p);
		numa_migrate_preferred(p);
	}

	if (migrated)
		p->numa_pages_migrated += pages;
	if (flags & TNF_MIGRATE_FAIL)
		p->numa_faults_locality[2] += pages;

	p->numa_faults[task_faults_idx(NUMA_MEMBUF, mem_node, priv)] += pages;
	p->numa_faults[task_faults_idx(NUMA_CPUBUF, cpu_node, priv)] += pages;
	p->numa_faults_locality[local] += pages;
}

static void reset_ptenuma_scan(struct task_struct *p)
{
	/*
	 * We only did a read acquisition of the mmap sem, so
	 * p->mm->numa_scan_seq is written to without exclusive access
	 * and the update is not guaranteed to be atomic. That's not
	 * much of an issue though, since this is just used for
	 * statistical sampling. Use READ_ONCE/WRITE_ONCE, which are not
	 * expensive, to avoid any form of compiler optimizations:
	 */
	WRITE_ONCE(p->mm->numa_scan_seq, READ_ONCE(p->mm->numa_scan_seq) + 1);
	p->mm->numa_scan_offset = 0;
}

/*
 * The expensive part of numa migration is done from task_work context.
 * Triggered from task_tick_numa().
 */
static void task_numa_work(struct callback_head *work)
{
	unsigned long migrate, next_scan, now = jiffies;
	struct task_struct *p = current;
	struct mm_struct *mm = p->mm;
	u64 runtime = p->se.sum_exec_runtime;
	struct vm_area_struct *vma;
	unsigned long start, end;
	unsigned long nr_pte_updates = 0;
	long pages, virtpages;

	SCHED_WARN_ON(p != container_of(work, struct task_struct, numa_work));

	work->next = work;
	/*
	 * Who cares about NUMA placement when they're dying.
	 *
	 * NOTE: make sure not to dereference p->mm before this check,
	 * exit_task_work() happens _after_ exit_mm() so we could be called
	 * without p->mm even though we still had it when we enqueued this
	 * work.
	 */
	if (p->flags & PF_EXITING)
		return;

	if (!mm->numa_next_scan) {
		mm->numa_next_scan = now +
			msecs_to_jiffies(sysctl_numa_balancing_scan_delay);
	}

	/*
	 * Enforce maximal scan/migration frequency..
	 */
	migrate = mm->numa_next_scan;
	if (time_before(now, migrate))
		return;

	if (p->numa_scan_period == 0) {
		p->numa_scan_period_max = task_scan_max(p);
		p->numa_scan_period = task_scan_start(p);
	}

	next_scan = now + msecs_to_jiffies(p->numa_scan_period);
	if (cmpxchg(&mm->numa_next_scan, migrate, next_scan) != migrate)
		return;

	/*
	 * Delay this task enough that another task of this mm will likely win
	 * the next time around.
	 */
	p->node_stamp += 2 * TICK_NSEC;

	start = mm->numa_scan_offset;
	pages = sysctl_numa_balancing_scan_size;
	pages <<= 20 - PAGE_SHIFT; /* MB in pages */
	virtpages = pages * 8;	   /* Scan up to this much virtual space */
	if (!pages)
		return;


	if (!mmap_read_trylock(mm))
		return;
	vma = find_vma(mm, start);
	if (!vma) {
		reset_ptenuma_scan(p);
		start = 0;
		vma = mm->mmap;
	}
	for (; vma; vma = vma->vm_next) {
		if (!vma_migratable(vma) || !vma_policy_mof(vma) ||
			is_vm_hugetlb_page(vma) || (vma->vm_flags & VM_MIXEDMAP)) {
			continue;
		}

		/*
		 * Shared library pages mapped by multiple processes are not
		 * migrated as it is expected they are cache replicated. Avoid
		 * hinting faults in read-only file-backed mappings or the vdso
		 * as migrating the pages will be of marginal benefit.
		 */
		if (!vma->vm_mm ||
		    (vma->vm_file && (vma->vm_flags & (VM_READ|VM_WRITE)) == (VM_READ)))
			continue;

		/*
		 * Skip inaccessible VMAs to avoid any confusion between
		 * PROT_NONE and NUMA hinting ptes
		 */
		if (!vma_is_accessible(vma))
			continue;

		do {
			start = max(start, vma->vm_start);
			end = ALIGN(start + (pages << PAGE_SHIFT), HPAGE_SIZE);
			end = min(end, vma->vm_end);
			nr_pte_updates = change_prot_numa(vma, start, end);

			/*
			 * Try to scan sysctl_numa_balancing_size worth of
			 * hpages that have at least one present PTE that
			 * is not already pte-numa. If the VMA contains
			 * areas that are unused or already full of prot_numa
			 * PTEs, scan up to virtpages, to skip through those
			 * areas faster.
			 */
			if (nr_pte_updates)
				pages -= (end - start) >> PAGE_SHIFT;
			virtpages -= (end - start) >> PAGE_SHIFT;

			start = end;
			if (pages <= 0 || virtpages <= 0)
				goto out;

			cond_resched();
		} while (end != vma->vm_end);
	}

out:
	/*
	 * It is possible to reach the end of the VMA list but the last few
	 * VMAs are not guaranteed to the vma_migratable. If they are not, we
	 * would find the !migratable VMA on the next scan but not reset the
	 * scanner to the start so check it now.
	 */
	if (vma)
		mm->numa_scan_offset = start;
	else
		reset_ptenuma_scan(p);
	mmap_read_unlock(mm);

	/*
	 * Make sure tasks use at least 32x as much time to run other code
	 * than they used here, to limit NUMA PTE scanning overhead to 3% max.
	 * Usually update_task_scan_period slows down scanning enough; on an
	 * overloaded system we need to limit overhead on a per task basis.
	 */
	if (unlikely(p->se.sum_exec_runtime != runtime)) {
		u64 diff = p->se.sum_exec_runtime - runtime;
		p->node_stamp += 32 * diff;
	}
}

void init_numa_balancing(unsigned long clone_flags, struct task_struct *p)
{
	int mm_users = 0;
	struct mm_struct *mm = p->mm;

	if (mm) {
		mm_users = atomic_read(&mm->mm_users);
		if (mm_users == 1) {
			mm->numa_next_scan = jiffies + msecs_to_jiffies(sysctl_numa_balancing_scan_delay);
			mm->numa_scan_seq = 0;
		}
	}
	p->node_stamp			= 0;
	p->numa_scan_seq		= mm ? mm->numa_scan_seq : 0;
	p->numa_scan_period		= sysctl_numa_balancing_scan_delay;
	/* Protect against double add, see task_tick_numa and task_numa_work */
	p->numa_work.next		= &p->numa_work;
	p->numa_faults			= NULL;
	RCU_INIT_POINTER(p->numa_group, NULL);
	p->last_task_numa_placement	= 0;
	p->last_sum_exec_runtime	= 0;

	init_task_work(&p->numa_work, task_numa_work);

	/* New address space, reset the preferred nid */
	if (!(clone_flags & CLONE_VM)) {
		p->numa_preferred_nid = NUMA_NO_NODE;
		return;
	}

	/*
	 * New thread, keep existing numa_preferred_nid which should be copied
	 * already by arch_dup_task_struct but stagger when scans start.
	 */
	if (mm) {
		unsigned int delay;

		delay = min_t(unsigned int, task_scan_max(current),
			current->numa_scan_period * mm_users * NSEC_PER_MSEC);
		delay += 2 * TICK_NSEC;
		p->node_stamp = delay;
	}
}

/*
 * Drive the periodic memory faults..
 */
static void task_tick_numa(struct rq *rq, struct task_struct *curr)
{
	struct callback_head *work = &curr->numa_work;
	u64 period, now;

	/*
	 * We don't care about NUMA placement if we don't have memory.
	 */
	if ((curr->flags & (PF_EXITING | PF_KTHREAD)) || work->next != work)
		return;

	/*
	 * Using runtime rather than walltime has the dual advantage that
	 * we (mostly) drive the selection from busy threads and that the
	 * task needs to have done some actual work before we bother with
	 * NUMA placement.
	 */
	now = curr->se.sum_exec_runtime;
	period = (u64)curr->numa_scan_period * NSEC_PER_MSEC;

	if (now > curr->node_stamp + period) {
		if (!curr->node_stamp)
			curr->numa_scan_period = task_scan_start(curr);
		curr->node_stamp += period;

		if (!time_before(jiffies, curr->mm->numa_next_scan))
			task_work_add(curr, work, TWA_RESUME);
	}
}

static void update_scan_period(struct task_struct *p, int new_cpu)
{
	int src_nid = cpu_to_node(task_cpu(p));
	int dst_nid = cpu_to_node(new_cpu);

	if (!static_branch_likely(&sched_numa_balancing))
		return;

	if (!p->mm || !p->numa_faults || (p->flags & PF_EXITING))
		return;

	if (src_nid == dst_nid)
		return;

	/*
	 * Allow resets if faults have been trapped before one scan
	 * has completed. This is most likely due to a new task that
	 * is pulled cross-node due to wakeups or load balancing.
	 */
	if (p->numa_scan_seq) {
		/*
		 * Avoid scan adjustments if moving to the preferred
		 * node or if the task was not previously running on
		 * the preferred node.
		 */
		if (dst_nid == p->numa_preferred_nid ||
		    (p->numa_preferred_nid != NUMA_NO_NODE &&
			src_nid != p->numa_preferred_nid))
			return;
	}

	p->numa_scan_period = task_scan_start(p);
}

#else
static void task_tick_numa(struct rq *rq, struct task_struct *curr)
{
}

static inline void account_numa_enqueue(struct rq *rq, struct task_struct *p)
{
}

static inline void account_numa_dequeue(struct rq *rq, struct task_struct *p)
{
}

static inline void update_scan_period(struct task_struct *p, int new_cpu)
{
}

#endif /* CONFIG_NUMA_BALANCING */

static void
account_entity_enqueue(struct cfs_rq *cfs_rq, struct sched_entity *se)
{
	update_load_add(&cfs_rq->load, se->load.weight);
#ifdef CONFIG_SMP
	if (entity_is_task(se)) {
		struct rq *rq = rq_of(cfs_rq);

		account_numa_enqueue(rq, task_of(se));
		list_add(&se->group_node, &rq->cfs_tasks);
	}
#endif
	cfs_rq->nr_running++;
	if (se_is_idle(se))
		cfs_rq->idle_nr_running++;
}

static void
account_entity_dequeue(struct cfs_rq *cfs_rq, struct sched_entity *se)
{
	update_load_sub(&cfs_rq->load, se->load.weight);
#ifdef CONFIG_SMP
	if (entity_is_task(se)) {
		account_numa_dequeue(rq_of(cfs_rq), task_of(se));
		list_del_init(&se->group_node);
	}
#endif
	cfs_rq->nr_running--;
	if (se_is_idle(se))
		cfs_rq->idle_nr_running--;
}

/*
 * Signed add and clamp on underflow.
 *
 * Explicitly do a load-store to ensure the intermediate value never hits
 * memory. This allows lockless observations without ever seeing the negative
 * values.
 */
#define add_positive(_ptr, _val) do {                           \
	typeof(_ptr) ptr = (_ptr);                              \
	typeof(_val) val = (_val);                              \
	typeof(*ptr) res, var = READ_ONCE(*ptr);                \
								\
	res = var + val;                                        \
								\
	if (val < 0 && res > var)                               \
		res = 0;                                        \
								\
	WRITE_ONCE(*ptr, res);                                  \
} while (0)

/*
 * Unsigned subtract and clamp on underflow.
 *
 * Explicitly do a load-store to ensure the intermediate value never hits
 * memory. This allows lockless observations without ever seeing the negative
 * values.
 */
#define sub_positive(_ptr, _val) do {				\
	typeof(_ptr) ptr = (_ptr);				\
	typeof(*ptr) val = (_val);				\
	typeof(*ptr) res, var = READ_ONCE(*ptr);		\
	res = var - val;					\
	if (res > var)						\
		res = 0;					\
	WRITE_ONCE(*ptr, res);					\
} while (0)

/*
 * Remove and clamp on negative, from a local variable.
 *
 * A variant of sub_positive(), which does not use explicit load-store
 * and is thus optimized for local variable updates.
 */
#define lsub_positive(_ptr, _val) do {				\
	typeof(_ptr) ptr = (_ptr);				\
	*ptr -= min_t(typeof(*ptr), *ptr, _val);		\
} while (0)

#ifdef CONFIG_SMP
static inline void
enqueue_load_avg(struct cfs_rq *cfs_rq, struct sched_entity *se)
{
	cfs_rq->avg.load_avg += se->avg.load_avg;
	cfs_rq->avg.load_sum += se_weight(se) * se->avg.load_sum;
}

static inline void
dequeue_load_avg(struct cfs_rq *cfs_rq, struct sched_entity *se)
{
	sub_positive(&cfs_rq->avg.load_avg, se->avg.load_avg);
	sub_positive(&cfs_rq->avg.load_sum, se_weight(se) * se->avg.load_sum);
	/* See update_cfs_rq_load_avg() */
	cfs_rq->avg.load_sum = max_t(u32, cfs_rq->avg.load_sum,
					  cfs_rq->avg.load_avg * PELT_MIN_DIVIDER);
}
#else
static inline void
enqueue_load_avg(struct cfs_rq *cfs_rq, struct sched_entity *se) { }
static inline void
dequeue_load_avg(struct cfs_rq *cfs_rq, struct sched_entity *se) { }
#endif

static void reweight_entity(struct cfs_rq *cfs_rq, struct sched_entity *se,
			    unsigned long weight)
{
	if (se->on_rq) {
		/* commit outstanding execution time */
		if (cfs_rq->curr == se)
			update_curr(cfs_rq);
		update_load_sub(&cfs_rq->load, se->load.weight);
	}
	dequeue_load_avg(cfs_rq, se);

	update_load_set(&se->load, weight);

#ifdef CONFIG_SMP
	do {
		u32 divider = get_pelt_divider(&se->avg);

		se->avg.load_avg = div_u64(se_weight(se) * se->avg.load_sum, divider);
	} while (0);
#endif

	enqueue_load_avg(cfs_rq, se);
	if (se->on_rq)
		update_load_add(&cfs_rq->load, se->load.weight);

}

void reweight_task(struct task_struct *p, int prio)
{
	struct sched_entity *se = &p->se;
	struct cfs_rq *cfs_rq = cfs_rq_of(se);
	struct load_weight *load = &se->load;
	unsigned long weight = scale_load(sched_prio_to_weight[prio]);

	reweight_entity(cfs_rq, se, weight);
	load->inv_weight = sched_prio_to_wmult[prio];
}

#ifdef CONFIG_FAIR_GROUP_SCHED
#ifdef CONFIG_SMP
/*
 * All this does is approximate the hierarchical proportion which includes that
 * global sum we all love to hate.
 *
 * That is, the weight of a group entity, is the proportional share of the
 * group weight based on the group runqueue weights. That is:
 *
 *                     tg->weight * grq->load.weight
 *   ge->load.weight = -----------------------------               (1)
 *                       \Sum grq->load.weight
 *
 * Now, because computing that sum is prohibitively expensive to compute (been
 * there, done that) we approximate it with this average stuff. The average
 * moves slower and therefore the approximation is cheaper and more stable.
 *
 * So instead of the above, we substitute:
 *
 *   grq->load.weight -> grq->avg.load_avg                         (2)
 *
 * which yields the following:
 *
 *                     tg->weight * grq->avg.load_avg
 *   ge->load.weight = ------------------------------              (3)
 *                             tg->load_avg
 *
 * Where: tg->load_avg ~= \Sum grq->avg.load_avg
 *
 * That is shares_avg, and it is right (given the approximation (2)).
 *
 * The problem with it is that because the average is slow -- it was designed
 * to be exactly that of course -- this leads to transients in boundary
 * conditions. In specific, the case where the group was idle and we start the
 * one task. It takes time for our CPU's grq->avg.load_avg to build up,
 * yielding bad latency etc..
 *
 * Now, in that special case (1) reduces to:
 *
 *                     tg->weight * grq->load.weight
 *   ge->load.weight = ----------------------------- = tg->weight   (4)
 *                         grp->load.weight
 *
 * That is, the sum collapses because all other CPUs are idle; the UP scenario.
 *
 * So what we do is modify our approximation (3) to approach (4) in the (near)
 * UP case, like:
 *
 *   ge->load.weight =
 *
 *              tg->weight * grq->load.weight
 *     ---------------------------------------------------         (5)
 *     tg->load_avg - grq->avg.load_avg + grq->load.weight
 *
 * But because grq->load.weight can drop to 0, resulting in a divide by zero,
 * we need to use grq->avg.load_avg as its lower bound, which then gives:
 *
 *
 *                     tg->weight * grq->load.weight
 *   ge->load.weight = -----------------------------		   (6)
 *                             tg_load_avg'
 *
 * Where:
 *
 *   tg_load_avg' = tg->load_avg - grq->avg.load_avg +
 *                  max(grq->load.weight, grq->avg.load_avg)
 *
 * And that is shares_weight and is icky. In the (near) UP case it approaches
 * (4) while in the normal case it approaches (3). It consistently
 * overestimates the ge->load.weight and therefore:
 *
 *   \Sum ge->load.weight >= tg->weight
 *
 * hence icky!
 */
static long calc_group_shares(struct cfs_rq *cfs_rq)
{
	long tg_weight, tg_shares, load, shares;
	struct task_group *tg = cfs_rq->tg;

	tg_shares = READ_ONCE(tg->shares);

	load = max(scale_load_down(cfs_rq->load.weight), cfs_rq->avg.load_avg);

	tg_weight = atomic_long_read(&tg->load_avg);

	/* Ensure tg_weight >= load */
	tg_weight -= cfs_rq->tg_load_avg_contrib;
	tg_weight += load;

	shares = (tg_shares * load);
	if (tg_weight)
		shares /= tg_weight;

	/*
	 * MIN_SHARES has to be unscaled here to support per-CPU partitioning
	 * of a group with small tg->shares value. It is a floor value which is
	 * assigned as a minimum load.weight to the sched_entity representing
	 * the group on a CPU.
	 *
	 * E.g. on 64-bit for a group with tg->shares of scale_load(15)=15*1024
	 * on an 8-core system with 8 tasks each runnable on one CPU shares has
	 * to be 15*1024*1/8=1920 instead of scale_load(MIN_SHARES)=2*1024. In
	 * case no task is runnable on a CPU MIN_SHARES=2 should be returned
	 * instead of 0.
	 */
	return clamp_t(long, shares, MIN_SHARES, tg_shares);
}
#endif /* CONFIG_SMP */

static inline int throttled_hierarchy(struct cfs_rq *cfs_rq);

/*
 * Recomputes the group entity based on the current state of its group
 * runqueue.
 */
static void update_cfs_group(struct sched_entity *se)
{
	struct cfs_rq *gcfs_rq = group_cfs_rq(se);
	long shares;

	if (!gcfs_rq)
		return;

	if (throttled_hierarchy(gcfs_rq))
		return;

#ifndef CONFIG_SMP
	shares = READ_ONCE(gcfs_rq->tg->shares);

	if (likely(se->load.weight == shares))
		return;
#else
	shares   = calc_group_shares(gcfs_rq);
#endif

	reweight_entity(cfs_rq_of(se), se, shares);
}

#else /* CONFIG_FAIR_GROUP_SCHED */
static inline void update_cfs_group(struct sched_entity *se)
{
}
#endif /* CONFIG_FAIR_GROUP_SCHED */

static inline void cfs_rq_util_change(struct cfs_rq *cfs_rq, int flags)
{
	struct rq *rq = rq_of(cfs_rq);

	if (&rq->cfs == cfs_rq) {
		/*
		 * There are a few boundary cases this might miss but it should
		 * get called often enough that that should (hopefully) not be
		 * a real problem.
		 *
		 * It will not get called when we go idle, because the idle
		 * thread is a different class (!fair), nor will the utilization
		 * number include things like RT tasks.
		 *
		 * As is, the util number is not freq-invariant (we'd have to
		 * implement arch_scale_freq_capacity() for that).
		 *
		 * See cpu_util_cfs().
		 */
		cpufreq_update_util(rq, flags);
	}
}

#ifdef CONFIG_SMP
#ifdef CONFIG_FAIR_GROUP_SCHED
/*
 * Because list_add_leaf_cfs_rq always places a child cfs_rq on the list
 * immediately before a parent cfs_rq, and cfs_rqs are removed from the list
 * bottom-up, we only have to test whether the cfs_rq before us on the list
 * is our child.
 * If cfs_rq is not on the list, test whether a child needs its to be added to
 * connect a branch to the tree  * (see list_add_leaf_cfs_rq() for details).
 */
static inline bool child_cfs_rq_on_list(struct cfs_rq *cfs_rq)
{
	struct cfs_rq *prev_cfs_rq;
	struct list_head *prev;

	if (cfs_rq->on_list) {
		prev = cfs_rq->leaf_cfs_rq_list.prev;
	} else {
		struct rq *rq = rq_of(cfs_rq);

		prev = rq->tmp_alone_branch;
	}

	prev_cfs_rq = container_of(prev, struct cfs_rq, leaf_cfs_rq_list);

	return (prev_cfs_rq->tg->parent == cfs_rq->tg);
}

static inline bool cfs_rq_is_decayed(struct cfs_rq *cfs_rq)
{
	if (cfs_rq->load.weight)
		return false;

	if (cfs_rq->avg.load_sum)
		return false;

	if (cfs_rq->avg.util_sum)
		return false;

	if (cfs_rq->avg.runnable_sum)
		return false;

	if (child_cfs_rq_on_list(cfs_rq))
		return false;

	/*
	 * _avg must be null when _sum are null because _avg = _sum / divider
	 * Make sure that rounding and/or propagation of PELT values never
	 * break this.
	 */
	SCHED_WARN_ON(cfs_rq->avg.load_avg ||
		      cfs_rq->avg.util_avg ||
		      cfs_rq->avg.runnable_avg);

	return true;
}

/**
 * update_tg_load_avg - update the tg's load avg
 * @cfs_rq: the cfs_rq whose avg changed
 *
 * This function 'ensures': tg->load_avg := \Sum tg->cfs_rq[]->avg.load.
 * However, because tg->load_avg is a global value there are performance
 * considerations.
 *
 * In order to avoid having to look at the other cfs_rq's, we use a
 * differential update where we store the last value we propagated. This in
 * turn allows skipping updates if the differential is 'small'.
 *
 * Updating tg's load_avg is necessary before update_cfs_share().
 */
static inline void update_tg_load_avg(struct cfs_rq *cfs_rq)
{
	long delta = cfs_rq->avg.load_avg - cfs_rq->tg_load_avg_contrib;

	/*
	 * No need to update load_avg for root_task_group as it is not used.
	 */
	if (cfs_rq->tg == &root_task_group)
		return;

	if (abs(delta) > cfs_rq->tg_load_avg_contrib / 64) {
		atomic_long_add(delta, &cfs_rq->tg->load_avg);
		cfs_rq->tg_load_avg_contrib = cfs_rq->avg.load_avg;
	}
}

/*
 * Called within set_task_rq() right before setting a task's CPU. The
 * caller only guarantees p->pi_lock is held; no other assumptions,
 * including the state of rq->lock, should be made.
 */
void set_task_rq_fair(struct sched_entity *se,
		      struct cfs_rq *prev, struct cfs_rq *next)
{
	u64 p_last_update_time;
	u64 n_last_update_time;

	if (!sched_feat(ATTACH_AGE_LOAD))
		return;

	/*
	 * We are supposed to update the task to "current" time, then its up to
	 * date and ready to go to new CPU/cfs_rq. But we have difficulty in
	 * getting what current time is, so simply throw away the out-of-date
	 * time. This will result in the wakee task is less decayed, but giving
	 * the wakee more load sounds not bad.
	 */
	if (!(se->avg.last_update_time && prev))
		return;

#ifndef CONFIG_64BIT
	{
		u64 p_last_update_time_copy;
		u64 n_last_update_time_copy;

		do {
			p_last_update_time_copy = prev->load_last_update_time_copy;
			n_last_update_time_copy = next->load_last_update_time_copy;

			smp_rmb();

			p_last_update_time = prev->avg.last_update_time;
			n_last_update_time = next->avg.last_update_time;

		} while (p_last_update_time != p_last_update_time_copy ||
			 n_last_update_time != n_last_update_time_copy);
	}
#else
	p_last_update_time = prev->avg.last_update_time;
	n_last_update_time = next->avg.last_update_time;
#endif
	__update_load_avg_blocked_se(p_last_update_time, se);
	se->avg.last_update_time = n_last_update_time;
}

/*
 * When on migration a sched_entity joins/leaves the PELT hierarchy, we need to
 * propagate its contribution. The key to this propagation is the invariant
 * that for each group:
 *
 *   ge->avg == grq->avg						(1)
 *
 * _IFF_ we look at the pure running and runnable sums. Because they
 * represent the very same entity, just at different points in the hierarchy.
 *
 * Per the above update_tg_cfs_util() and update_tg_cfs_runnable() are trivial
 * and simply copies the running/runnable sum over (but still wrong, because
 * the group entity and group rq do not have their PELT windows aligned).
 *
 * However, update_tg_cfs_load() is more complex. So we have:
 *
 *   ge->avg.load_avg = ge->load.weight * ge->avg.runnable_avg		(2)
 *
 * And since, like util, the runnable part should be directly transferable,
 * the following would _appear_ to be the straight forward approach:
 *
 *   grq->avg.load_avg = grq->load.weight * grq->avg.runnable_avg	(3)
 *
 * And per (1) we have:
 *
 *   ge->avg.runnable_avg == grq->avg.runnable_avg
 *
 * Which gives:
 *
 *                      ge->load.weight * grq->avg.load_avg
 *   ge->avg.load_avg = -----------------------------------		(4)
 *                               grq->load.weight
 *
 * Except that is wrong!
 *
 * Because while for entities historical weight is not important and we
 * really only care about our future and therefore can consider a pure
 * runnable sum, runqueues can NOT do this.
 *
 * We specifically want runqueues to have a load_avg that includes
 * historical weights. Those represent the blocked load, the load we expect
 * to (shortly) return to us. This only works by keeping the weights as
 * integral part of the sum. We therefore cannot decompose as per (3).
 *
 * Another reason this doesn't work is that runnable isn't a 0-sum entity.
 * Imagine a rq with 2 tasks that each are runnable 2/3 of the time. Then the
 * rq itself is runnable anywhere between 2/3 and 1 depending on how the
 * runnable section of these tasks overlap (or not). If they were to perfectly
 * align the rq as a whole would be runnable 2/3 of the time. If however we
 * always have at least 1 runnable task, the rq as a whole is always runnable.
 *
 * So we'll have to approximate.. :/
 *
 * Given the constraint:
 *
 *   ge->avg.running_sum <= ge->avg.runnable_sum <= LOAD_AVG_MAX
 *
 * We can construct a rule that adds runnable to a rq by assuming minimal
 * overlap.
 *
 * On removal, we'll assume each task is equally runnable; which yields:
 *
 *   grq->avg.runnable_sum = grq->avg.load_sum / grq->load.weight
 *
 * XXX: only do this for the part of runnable > running ?
 *
 */
static inline void
update_tg_cfs_util(struct cfs_rq *cfs_rq, struct sched_entity *se, struct cfs_rq *gcfs_rq)
{
	long delta_sum, delta_avg = gcfs_rq->avg.util_avg - se->avg.util_avg;
	u32 new_sum, divider;

	/* Nothing to update */
	if (!delta_avg)
		return;

	/*
	 * cfs_rq->avg.period_contrib can be used for both cfs_rq and se.
	 * See ___update_load_avg() for details.
	 */
	divider = get_pelt_divider(&cfs_rq->avg);


	/* Set new sched_entity's utilization */
	se->avg.util_avg = gcfs_rq->avg.util_avg;
	new_sum = se->avg.util_avg * divider;
	delta_sum = (long)new_sum - (long)se->avg.util_sum;
	se->avg.util_sum = new_sum;

	/* Update parent cfs_rq utilization */
	add_positive(&cfs_rq->avg.util_avg, delta_avg);
	add_positive(&cfs_rq->avg.util_sum, delta_sum);

	/* See update_cfs_rq_load_avg() */
	cfs_rq->avg.util_sum = max_t(u32, cfs_rq->avg.util_sum,
					  cfs_rq->avg.util_avg * PELT_MIN_DIVIDER);
}

static inline void
update_tg_cfs_runnable(struct cfs_rq *cfs_rq, struct sched_entity *se, struct cfs_rq *gcfs_rq)
{
	long delta_sum, delta_avg = gcfs_rq->avg.runnable_avg - se->avg.runnable_avg;
	u32 new_sum, divider;

	/* Nothing to update */
	if (!delta_avg)
		return;

	/*
	 * cfs_rq->avg.period_contrib can be used for both cfs_rq and se.
	 * See ___update_load_avg() for details.
	 */
	divider = get_pelt_divider(&cfs_rq->avg);

	/* Set new sched_entity's runnable */
	se->avg.runnable_avg = gcfs_rq->avg.runnable_avg;
	new_sum = se->avg.runnable_avg * divider;
	delta_sum = (long)new_sum - (long)se->avg.runnable_sum;
	se->avg.runnable_sum = new_sum;

	/* Update parent cfs_rq runnable */
	add_positive(&cfs_rq->avg.runnable_avg, delta_avg);
	add_positive(&cfs_rq->avg.runnable_sum, delta_sum);
	/* See update_cfs_rq_load_avg() */
	cfs_rq->avg.runnable_sum = max_t(u32, cfs_rq->avg.runnable_sum,
					      cfs_rq->avg.runnable_avg * PELT_MIN_DIVIDER);
}

static inline void
update_tg_cfs_load(struct cfs_rq *cfs_rq, struct sched_entity *se, struct cfs_rq *gcfs_rq)
{
	long delta_avg, running_sum, runnable_sum = gcfs_rq->prop_runnable_sum;
	unsigned long load_avg;
	u64 load_sum = 0;
	s64 delta_sum;
	u32 divider;

	if (!runnable_sum)
		return;

	gcfs_rq->prop_runnable_sum = 0;

	/*
	 * cfs_rq->avg.period_contrib can be used for both cfs_rq and se.
	 * See ___update_load_avg() for details.
	 */
	divider = get_pelt_divider(&cfs_rq->avg);

	if (runnable_sum >= 0) {
		/*
		 * Add runnable; clip at LOAD_AVG_MAX. Reflects that until
		 * the CPU is saturated running == runnable.
		 */
		runnable_sum += se->avg.load_sum;
		runnable_sum = min_t(long, runnable_sum, divider);
	} else {
		/*
		 * Estimate the new unweighted runnable_sum of the gcfs_rq by
		 * assuming all tasks are equally runnable.
		 */
		if (scale_load_down(gcfs_rq->load.weight)) {
			load_sum = div_u64(gcfs_rq->avg.load_sum,
				scale_load_down(gcfs_rq->load.weight));
		}

		/* But make sure to not inflate se's runnable */
		runnable_sum = min(se->avg.load_sum, load_sum);
	}

	/*
	 * runnable_sum can't be lower than running_sum
	 * Rescale running sum to be in the same range as runnable sum
	 * running_sum is in [0 : LOAD_AVG_MAX <<  SCHED_CAPACITY_SHIFT]
	 * runnable_sum is in [0 : LOAD_AVG_MAX]
	 */
	running_sum = se->avg.util_sum >> SCHED_CAPACITY_SHIFT;
	runnable_sum = max(runnable_sum, running_sum);

	load_sum = se_weight(se) * runnable_sum;
	load_avg = div_u64(load_sum, divider);

	delta_avg = load_avg - se->avg.load_avg;
	if (!delta_avg)
		return;

	delta_sum = load_sum - (s64)se_weight(se) * se->avg.load_sum;

	se->avg.load_sum = runnable_sum;
	se->avg.load_avg = load_avg;
	add_positive(&cfs_rq->avg.load_avg, delta_avg);
	add_positive(&cfs_rq->avg.load_sum, delta_sum);
	/* See update_cfs_rq_load_avg() */
	cfs_rq->avg.load_sum = max_t(u32, cfs_rq->avg.load_sum,
					  cfs_rq->avg.load_avg * PELT_MIN_DIVIDER);
}

static inline void add_tg_cfs_propagate(struct cfs_rq *cfs_rq, long runnable_sum)
{
	cfs_rq->propagate = 1;
	cfs_rq->prop_runnable_sum += runnable_sum;
}

/* Update task and its cfs_rq load average */
static inline int propagate_entity_load_avg(struct sched_entity *se)
{
	struct cfs_rq *cfs_rq, *gcfs_rq;

	if (entity_is_task(se))
		return 0;

	gcfs_rq = group_cfs_rq(se);
	if (!gcfs_rq->propagate)
		return 0;

	gcfs_rq->propagate = 0;

	cfs_rq = cfs_rq_of(se);

	add_tg_cfs_propagate(cfs_rq, gcfs_rq->prop_runnable_sum);

	update_tg_cfs_util(cfs_rq, se, gcfs_rq);
	update_tg_cfs_runnable(cfs_rq, se, gcfs_rq);
	update_tg_cfs_load(cfs_rq, se, gcfs_rq);

	trace_pelt_cfs_tp(cfs_rq);
	trace_pelt_se_tp(se);

	return 1;
}

/*
 * Check if we need to update the load and the utilization of a blocked
 * group_entity:
 */
static inline bool skip_blocked_update(struct sched_entity *se)
{
	struct cfs_rq *gcfs_rq = group_cfs_rq(se);

	/*
	 * If sched_entity still have not zero load or utilization, we have to
	 * decay it:
	 */
	if (se->avg.load_avg || se->avg.util_avg)
		return false;

	/*
	 * If there is a pending propagation, we have to update the load and
	 * the utilization of the sched_entity:
	 */
	if (gcfs_rq->propagate)
		return false;

	/*
	 * Otherwise, the load and the utilization of the sched_entity is
	 * already zero and there is no pending propagation, so it will be a
	 * waste of time to try to decay it:
	 */
	return true;
}

#else /* CONFIG_FAIR_GROUP_SCHED */

static inline void update_tg_load_avg(struct cfs_rq *cfs_rq) {}

static inline int propagate_entity_load_avg(struct sched_entity *se)
{
	return 0;
}

static inline void add_tg_cfs_propagate(struct cfs_rq *cfs_rq, long runnable_sum) {}

#endif /* CONFIG_FAIR_GROUP_SCHED */

/**
 * update_cfs_rq_load_avg - update the cfs_rq's load/util averages
 * @now: current time, as per cfs_rq_clock_pelt()
 * @cfs_rq: cfs_rq to update
 *
 * The cfs_rq avg is the direct sum of all its entities (blocked and runnable)
 * avg. The immediate corollary is that all (fair) tasks must be attached, see
 * post_init_entity_util_avg().
 *
 * cfs_rq->avg is used for task_h_load() and update_cfs_share() for example.
 *
 * Return: true if the load decayed or we removed load.
 *
 * Since both these conditions indicate a changed cfs_rq->avg.load we should
 * call update_tg_load_avg() when this function returns true.
 */
static inline int
update_cfs_rq_load_avg(u64 now, struct cfs_rq *cfs_rq)
{
	unsigned long removed_load = 0, removed_util = 0, removed_runnable = 0;
	struct sched_avg *sa = &cfs_rq->avg;
	int decayed = 0;

	if (cfs_rq->removed.nr) {
		unsigned long r;
		u32 divider = get_pelt_divider(&cfs_rq->avg);

		raw_spin_lock(&cfs_rq->removed.lock);
		swap(cfs_rq->removed.util_avg, removed_util);
		swap(cfs_rq->removed.load_avg, removed_load);
		swap(cfs_rq->removed.runnable_avg, removed_runnable);
		cfs_rq->removed.nr = 0;
		raw_spin_unlock(&cfs_rq->removed.lock);

		r = removed_load;
		sub_positive(&sa->load_avg, r);
		sub_positive(&sa->load_sum, r * divider);
		/* See sa->util_sum below */
		sa->load_sum = max_t(u32, sa->load_sum, sa->load_avg * PELT_MIN_DIVIDER);

		r = removed_util;
		sub_positive(&sa->util_avg, r);
		sub_positive(&sa->util_sum, r * divider);
		/*
		 * Because of rounding, se->util_sum might ends up being +1 more than
		 * cfs->util_sum. Although this is not a problem by itself, detaching
		 * a lot of tasks with the rounding problem between 2 updates of
		 * util_avg (~1ms) can make cfs->util_sum becoming null whereas
		 * cfs_util_avg is not.
		 * Check that util_sum is still above its lower bound for the new
		 * util_avg. Given that period_contrib might have moved since the last
		 * sync, we are only sure that util_sum must be above or equal to
		 *    util_avg * minimum possible divider
		 */
		sa->util_sum = max_t(u32, sa->util_sum, sa->util_avg * PELT_MIN_DIVIDER);

		r = removed_runnable;
		sub_positive(&sa->runnable_avg, r);
		sub_positive(&sa->runnable_sum, r * divider);
		/* See sa->util_sum above */
		sa->runnable_sum = max_t(u32, sa->runnable_sum,
					      sa->runnable_avg * PELT_MIN_DIVIDER);

		/*
		 * removed_runnable is the unweighted version of removed_load so we
		 * can use it to estimate removed_load_sum.
		 */
		add_tg_cfs_propagate(cfs_rq,
			-(long)(removed_runnable * divider) >> SCHED_CAPACITY_SHIFT);

		decayed = 1;
	}

	decayed |= __update_load_avg_cfs_rq(now, cfs_rq);

#ifndef CONFIG_64BIT
	smp_wmb();
	cfs_rq->load_last_update_time_copy = sa->last_update_time;
#endif

	return decayed;
}

/**
 * attach_entity_load_avg - attach this entity to its cfs_rq load avg
 * @cfs_rq: cfs_rq to attach to
 * @se: sched_entity to attach
 *
 * Must call update_cfs_rq_load_avg() before this, since we rely on
 * cfs_rq->avg.last_update_time being current.
 */
static void attach_entity_load_avg(struct cfs_rq *cfs_rq, struct sched_entity *se)
{
	/*
	 * cfs_rq->avg.period_contrib can be used for both cfs_rq and se.
	 * See ___update_load_avg() for details.
	 */
	u32 divider = get_pelt_divider(&cfs_rq->avg);

	/*
	 * When we attach the @se to the @cfs_rq, we must align the decay
	 * window because without that, really weird and wonderful things can
	 * happen.
	 *
	 * XXX illustrate
	 */
	se->avg.last_update_time = cfs_rq->avg.last_update_time;
	se->avg.period_contrib = cfs_rq->avg.period_contrib;

	/*
	 * Hell(o) Nasty stuff.. we need to recompute _sum based on the new
	 * period_contrib. This isn't strictly correct, but since we're
	 * entirely outside of the PELT hierarchy, nobody cares if we truncate
	 * _sum a little.
	 */
	se->avg.util_sum = se->avg.util_avg * divider;

	se->avg.runnable_sum = se->avg.runnable_avg * divider;

	se->avg.load_sum = divider;
	if (se_weight(se)) {
		se->avg.load_sum =
			div_u64(se->avg.load_avg * se->avg.load_sum, se_weight(se));
	}

	enqueue_load_avg(cfs_rq, se);
	cfs_rq->avg.util_avg += se->avg.util_avg;
	cfs_rq->avg.util_sum += se->avg.util_sum;
	cfs_rq->avg.runnable_avg += se->avg.runnable_avg;
	cfs_rq->avg.runnable_sum += se->avg.runnable_sum;

	add_tg_cfs_propagate(cfs_rq, se->avg.load_sum);

	cfs_rq_util_change(cfs_rq, 0);

	trace_pelt_cfs_tp(cfs_rq);
}

/**
 * detach_entity_load_avg - detach this entity from its cfs_rq load avg
 * @cfs_rq: cfs_rq to detach from
 * @se: sched_entity to detach
 *
 * Must call update_cfs_rq_load_avg() before this, since we rely on
 * cfs_rq->avg.last_update_time being current.
 */
static void detach_entity_load_avg(struct cfs_rq *cfs_rq, struct sched_entity *se)
{
	dequeue_load_avg(cfs_rq, se);
	sub_positive(&cfs_rq->avg.util_avg, se->avg.util_avg);
	sub_positive(&cfs_rq->avg.util_sum, se->avg.util_sum);
	/* See update_cfs_rq_load_avg() */
	cfs_rq->avg.util_sum = max_t(u32, cfs_rq->avg.util_sum,
					  cfs_rq->avg.util_avg * PELT_MIN_DIVIDER);

	sub_positive(&cfs_rq->avg.runnable_avg, se->avg.runnable_avg);
	sub_positive(&cfs_rq->avg.runnable_sum, se->avg.runnable_sum);
	/* See update_cfs_rq_load_avg() */
	cfs_rq->avg.runnable_sum = max_t(u32, cfs_rq->avg.runnable_sum,
					      cfs_rq->avg.runnable_avg * PELT_MIN_DIVIDER);

	add_tg_cfs_propagate(cfs_rq, -se->avg.load_sum);

	cfs_rq_util_change(cfs_rq, 0);

	trace_pelt_cfs_tp(cfs_rq);
}

/*
 * Optional action to be done while updating the load average
 */
#define UPDATE_TG	0x1
#define SKIP_AGE_LOAD	0x2
#define DO_ATTACH	0x4

/* Update task and its cfs_rq load average */
static inline void update_load_avg(struct cfs_rq *cfs_rq, struct sched_entity *se, int flags)
{
	u64 now = cfs_rq_clock_pelt(cfs_rq);
	int decayed;

	/*
	 * Track task load average for carrying it to new CPU after migrated, and
	 * track group sched_entity load average for task_h_load calc in migration
	 */
	if (se->avg.last_update_time && !(flags & SKIP_AGE_LOAD))
		__update_load_avg_se(now, cfs_rq, se);

	decayed  = update_cfs_rq_load_avg(now, cfs_rq);
	decayed |= propagate_entity_load_avg(se);

	if (!se->avg.last_update_time && (flags & DO_ATTACH)) {

		/*
		 * DO_ATTACH means we're here from enqueue_entity().
		 * !last_update_time means we've passed through
		 * migrate_task_rq_fair() indicating we migrated.
		 *
		 * IOW we're enqueueing a task on a new CPU.
		 */
		attach_entity_load_avg(cfs_rq, se);
		update_tg_load_avg(cfs_rq);

	} else if (decayed) {
		cfs_rq_util_change(cfs_rq, 0);

		if (flags & UPDATE_TG)
			update_tg_load_avg(cfs_rq);
	}
}

#ifndef CONFIG_64BIT
static inline u64 cfs_rq_last_update_time(struct cfs_rq *cfs_rq)
{
	u64 last_update_time_copy;
	u64 last_update_time;

	do {
		last_update_time_copy = cfs_rq->load_last_update_time_copy;
		smp_rmb();
		last_update_time = cfs_rq->avg.last_update_time;
	} while (last_update_time != last_update_time_copy);

	return last_update_time;
}
#else
static inline u64 cfs_rq_last_update_time(struct cfs_rq *cfs_rq)
{
	return cfs_rq->avg.last_update_time;
}
#endif

/*
 * Synchronize entity load avg of dequeued entity without locking
 * the previous rq.
 */
static void sync_entity_load_avg(struct sched_entity *se)
{
	struct cfs_rq *cfs_rq = cfs_rq_of(se);
	u64 last_update_time;

	last_update_time = cfs_rq_last_update_time(cfs_rq);
	__update_load_avg_blocked_se(last_update_time, se);
}

/*
 * Task first catches up with cfs_rq, and then subtract
 * itself from the cfs_rq (task must be off the queue now).
 */
static void remove_entity_load_avg(struct sched_entity *se)
{
	struct cfs_rq *cfs_rq = cfs_rq_of(se);
	unsigned long flags;

	/*
	 * tasks cannot exit without having gone through wake_up_new_task() ->
	 * post_init_entity_util_avg() which will have added things to the
	 * cfs_rq, so we can remove unconditionally.
	 */

	sync_entity_load_avg(se);

	raw_spin_lock_irqsave(&cfs_rq->removed.lock, flags);
	++cfs_rq->removed.nr;
	cfs_rq->removed.util_avg	+= se->avg.util_avg;
	cfs_rq->removed.load_avg	+= se->avg.load_avg;
	cfs_rq->removed.runnable_avg	+= se->avg.runnable_avg;
	raw_spin_unlock_irqrestore(&cfs_rq->removed.lock, flags);
}

static inline unsigned long cfs_rq_runnable_avg(struct cfs_rq *cfs_rq)
{
	return cfs_rq->avg.runnable_avg;
}

static inline unsigned long cfs_rq_load_avg(struct cfs_rq *cfs_rq)
{
	return cfs_rq->avg.load_avg;
}

static int newidle_balance(struct rq *this_rq, struct rq_flags *rf);

static inline unsigned long task_util(struct task_struct *p)
{
	return READ_ONCE(p->se.avg.util_avg);
}

static inline unsigned long _task_util_est(struct task_struct *p)
{
	struct util_est ue = READ_ONCE(p->se.avg.util_est);

	return max(ue.ewma, (ue.enqueued & ~UTIL_AVG_UNCHANGED));
}

static inline unsigned long task_util_est(struct task_struct *p)
{
	return max(task_util(p), _task_util_est(p));
}

#ifdef CONFIG_UCLAMP_TASK
static inline unsigned long uclamp_task_util(struct task_struct *p)
{
	return clamp(task_util_est(p),
		     uclamp_eff_value(p, UCLAMP_MIN),
		     uclamp_eff_value(p, UCLAMP_MAX));
}
#else
static inline unsigned long uclamp_task_util(struct task_struct *p)
{
	return task_util_est(p);
}
#endif

static inline void util_est_enqueue(struct cfs_rq *cfs_rq,
				    struct task_struct *p)
{
	unsigned int enqueued;

	if (!sched_feat(UTIL_EST))
		return;

	/* Update root cfs_rq's estimated utilization */
	enqueued  = cfs_rq->avg.util_est.enqueued;
	enqueued += _task_util_est(p);
	WRITE_ONCE(cfs_rq->avg.util_est.enqueued, enqueued);

	trace_sched_util_est_cfs_tp(cfs_rq);
}

static inline void util_est_dequeue(struct cfs_rq *cfs_rq,
				    struct task_struct *p)
{
	unsigned int enqueued;

	if (!sched_feat(UTIL_EST))
		return;

	/* Update root cfs_rq's estimated utilization */
	enqueued  = cfs_rq->avg.util_est.enqueued;
	enqueued -= min_t(unsigned int, enqueued, _task_util_est(p));
	WRITE_ONCE(cfs_rq->avg.util_est.enqueued, enqueued);

	trace_sched_util_est_cfs_tp(cfs_rq);
}

#define UTIL_EST_MARGIN (SCHED_CAPACITY_SCALE / 100)

/*
 * Check if a (signed) value is within a specified (unsigned) margin,
 * based on the observation that:
 *
 *     abs(x) < y := (unsigned)(x + y - 1) < (2 * y - 1)
 *
 * NOTE: this only works when value + margin < INT_MAX.
 */
static inline bool within_margin(int value, int margin)
{
	return ((unsigned int)(value + margin - 1) < (2 * margin - 1));
}

static inline void util_est_update(struct cfs_rq *cfs_rq,
				   struct task_struct *p,
				   bool task_sleep)
{
	long last_ewma_diff, last_enqueued_diff;
	struct util_est ue;

	if (!sched_feat(UTIL_EST))
		return;

	/*
	 * Skip update of task's estimated utilization when the task has not
	 * yet completed an activation, e.g. being migrated.
	 */
	if (!task_sleep)
		return;

	/*
	 * If the PELT values haven't changed since enqueue time,
	 * skip the util_est update.
	 */
	ue = p->se.avg.util_est;
	if (ue.enqueued & UTIL_AVG_UNCHANGED)
		return;

	last_enqueued_diff = ue.enqueued;

	/*
	 * Reset EWMA on utilization increases, the moving average is used only
	 * to smooth utilization decreases.
	 */
	ue.enqueued = task_util(p);
	if (sched_feat(UTIL_EST_FASTUP)) {
		if (ue.ewma < ue.enqueued) {
			ue.ewma = ue.enqueued;
			goto done;
		}
	}

	/*
	 * Skip update of task's estimated utilization when its members are
	 * already ~1% close to its last activation value.
	 */
	last_ewma_diff = ue.enqueued - ue.ewma;
	last_enqueued_diff -= ue.enqueued;
	if (within_margin(last_ewma_diff, UTIL_EST_MARGIN)) {
		if (!within_margin(last_enqueued_diff, UTIL_EST_MARGIN))
			goto done;

		return;
	}

	/*
	 * To avoid overestimation of actual task utilization, skip updates if
	 * we cannot grant there is idle time in this CPU.
	 */
	if (task_util(p) > capacity_orig_of(cpu_of(rq_of(cfs_rq))))
		return;

	/*
	 * Update Task's estimated utilization
	 *
	 * When *p completes an activation we can consolidate another sample
	 * of the task size. This is done by storing the current PELT value
	 * as ue.enqueued and by using this value to update the Exponential
	 * Weighted Moving Average (EWMA):
	 *
	 *  ewma(t) = w *  task_util(p) + (1-w) * ewma(t-1)
	 *          = w *  task_util(p) +         ewma(t-1)  - w * ewma(t-1)
	 *          = w * (task_util(p) -         ewma(t-1)) +     ewma(t-1)
	 *          = w * (      last_ewma_diff            ) +     ewma(t-1)
	 *          = w * (last_ewma_diff  +  ewma(t-1) / w)
	 *
	 * Where 'w' is the weight of new samples, which is configured to be
	 * 0.25, thus making w=1/4 ( >>= UTIL_EST_WEIGHT_SHIFT)
	 */
	ue.ewma <<= UTIL_EST_WEIGHT_SHIFT;
	ue.ewma  += last_ewma_diff;
	ue.ewma >>= UTIL_EST_WEIGHT_SHIFT;
done:
	ue.enqueued |= UTIL_AVG_UNCHANGED;
	WRITE_ONCE(p->se.avg.util_est, ue);

	trace_sched_util_est_se_tp(&p->se);
}

static inline int task_fits_capacity(struct task_struct *p,
				     unsigned long capacity)
{
	return fits_capacity(uclamp_task_util(p), capacity);
}

static inline void update_misfit_status(struct task_struct *p, struct rq *rq)
{
	if (!static_branch_unlikely(&sched_asym_cpucapacity))
		return;

	if (!p || p->nr_cpus_allowed == 1) {
		rq->misfit_task_load = 0;
		return;
	}

	if (task_fits_capacity(p, capacity_of(cpu_of(rq)))) {
		rq->misfit_task_load = 0;
		return;
	}

	/*
	 * Make sure that misfit_task_load will not be null even if
	 * task_h_load() returns 0.
	 */
	rq->misfit_task_load = max_t(unsigned long, task_h_load(p), 1);
}

#else /* CONFIG_SMP */

static inline bool cfs_rq_is_decayed(struct cfs_rq *cfs_rq)
{
	return true;
}

#define UPDATE_TG	0x0
#define SKIP_AGE_LOAD	0x0
#define DO_ATTACH	0x0

static inline void update_load_avg(struct cfs_rq *cfs_rq, struct sched_entity *se, int not_used1)
{
	cfs_rq_util_change(cfs_rq, 0);
}

static inline void remove_entity_load_avg(struct sched_entity *se) {}

static inline void
attach_entity_load_avg(struct cfs_rq *cfs_rq, struct sched_entity *se) {}
static inline void
detach_entity_load_avg(struct cfs_rq *cfs_rq, struct sched_entity *se) {}

static inline int newidle_balance(struct rq *rq, struct rq_flags *rf)
{
	return 0;
}

static inline void
util_est_enqueue(struct cfs_rq *cfs_rq, struct task_struct *p) {}

static inline void
util_est_dequeue(struct cfs_rq *cfs_rq, struct task_struct *p) {}

static inline void
util_est_update(struct cfs_rq *cfs_rq, struct task_struct *p,
		bool task_sleep) {}
static inline void update_misfit_status(struct task_struct *p, struct rq *rq) {}

#endif /* CONFIG_SMP */

static void check_spread(struct cfs_rq *cfs_rq, struct sched_entity *se)
{
#ifdef CONFIG_SCHED_DEBUG
	s64 d = se->vruntime - cfs_rq->min_vruntime;

	if (d < 0)
		d = -d;

	if (d > 3*sysctl_sched_latency)
		schedstat_inc(cfs_rq->nr_spread_over);
#endif
}

static void
place_entity(struct cfs_rq *cfs_rq, struct sched_entity *se, int initial)
{
	u64 vruntime = cfs_rq->min_vruntime;

	/*
	 * The 'current' period is already promised to the current tasks,
	 * however the extra weight of the new task will slow them down a
	 * little, place the new task so that it fits in the slot that
	 * stays open at the end.
	 */
	if (initial && sched_feat(START_DEBIT))
		vruntime += sched_vslice(cfs_rq, se);

	/* sleeps up to a single latency don't count. */
	if (!initial) {
		unsigned long thresh;

		if (se_is_idle(se))
			thresh = sysctl_sched_min_granularity;
		else
			thresh = sysctl_sched_latency;

		/*
		 * Halve their sleep time's effect, to allow
		 * for a gentler effect of sleepers:
		 */
		if (sched_feat(GENTLE_FAIR_SLEEPERS))
			thresh >>= 1;

		vruntime -= thresh;
	}

	/* ensure we never gain time by being placed backwards. */
	se->vruntime = max_vruntime(se->vruntime, vruntime);
}

static void check_enqueue_throttle(struct cfs_rq *cfs_rq);

static inline bool cfs_bandwidth_used(void);

/*
 * MIGRATION
 *
 *	dequeue
 *	  update_curr()
 *	    update_min_vruntime()
 *	  vruntime -= min_vruntime
 *
 *	enqueue
 *	  update_curr()
 *	    update_min_vruntime()
 *	  vruntime += min_vruntime
 *
 * this way the vruntime transition between RQs is done when both
 * min_vruntime are up-to-date.
 *
 * WAKEUP (remote)
 *
 *	->migrate_task_rq_fair() (p->state == TASK_WAKING)
 *	  vruntime -= min_vruntime
 *
 *	enqueue
 *	  update_curr()
 *	    update_min_vruntime()
 *	  vruntime += min_vruntime
 *
 * this way we don't have the most up-to-date min_vruntime on the originating
 * CPU and an up-to-date min_vruntime on the destination CPU.
 */

static void
enqueue_entity(struct cfs_rq *cfs_rq, struct sched_entity *se, int flags)
{
	bool renorm = !(flags & ENQUEUE_WAKEUP) || (flags & ENQUEUE_MIGRATED);
	bool curr = cfs_rq->curr == se;

	/*
	 * If we're the current task, we must renormalise before calling
	 * update_curr().
	 */
	if (renorm && curr)
		se->vruntime += cfs_rq->min_vruntime;

	update_curr(cfs_rq);

	/*
	 * Otherwise, renormalise after, such that we're placed at the current
	 * moment in time, instead of some random moment in the past. Being
	 * placed in the past could significantly boost this task to the
	 * fairness detriment of existing tasks.
	 */
	if (renorm && !curr)
		se->vruntime += cfs_rq->min_vruntime;

	/*
	 * When enqueuing a sched_entity, we must:
	 *   - Update loads to have both entity and cfs_rq synced with now.
	 *   - Add its load to cfs_rq->runnable_avg
	 *   - For group_entity, update its weight to reflect the new share of
	 *     its group cfs_rq
	 *   - Add its new weight to cfs_rq->load.weight
	 */
	update_load_avg(cfs_rq, se, UPDATE_TG | DO_ATTACH);
	se_update_runnable(se);
	update_cfs_group(se);
	account_entity_enqueue(cfs_rq, se);

	if (flags & ENQUEUE_WAKEUP)
		place_entity(cfs_rq, se, 0);

	check_schedstat_required();
	update_stats_enqueue_fair(cfs_rq, se, flags);
	check_spread(cfs_rq, se);
	if (!curr)
		__enqueue_entity(cfs_rq, se);
	se->on_rq = 1;

	/*
	 * When bandwidth control is enabled, cfs might have been removed
	 * because of a parent been throttled but cfs->nr_running > 1. Try to
	 * add it unconditionally.
	 */
	if (cfs_rq->nr_running == 1 || cfs_bandwidth_used())
		list_add_leaf_cfs_rq(cfs_rq);

	if (cfs_rq->nr_running == 1)
		check_enqueue_throttle(cfs_rq);
}

static void __clear_buddies_last(struct sched_entity *se)
{
	for_each_sched_entity(se) {
		struct cfs_rq *cfs_rq = cfs_rq_of(se);
		if (cfs_rq->last != se)
			break;

		cfs_rq->last = NULL;
	}
}

static void __clear_buddies_next(struct sched_entity *se)
{
	for_each_sched_entity(se) {
		struct cfs_rq *cfs_rq = cfs_rq_of(se);
		if (cfs_rq->next != se)
			break;

		cfs_rq->next = NULL;
	}
}

static void __clear_buddies_skip(struct sched_entity *se)
{
	for_each_sched_entity(se) {
		struct cfs_rq *cfs_rq = cfs_rq_of(se);
		if (cfs_rq->skip != se)
			break;

		cfs_rq->skip = NULL;
	}
}

static void clear_buddies(struct cfs_rq *cfs_rq, struct sched_entity *se)
{
	if (cfs_rq->last == se)
		__clear_buddies_last(se);

	if (cfs_rq->next == se)
		__clear_buddies_next(se);

	if (cfs_rq->skip == se)
		__clear_buddies_skip(se);
}

static __always_inline void return_cfs_rq_runtime(struct cfs_rq *cfs_rq);

static void
dequeue_entity(struct cfs_rq *cfs_rq, struct sched_entity *se, int flags)
{
	/*
	 * Update run-time statistics of the 'current'.
	 */
	update_curr(cfs_rq);

	/*
	 * When dequeuing a sched_entity, we must:
	 *   - Update loads to have both entity and cfs_rq synced with now.
	 *   - Subtract its load from the cfs_rq->runnable_avg.
	 *   - Subtract its previous weight from cfs_rq->load.weight.
	 *   - For group entity, update its weight to reflect the new share
	 *     of its group cfs_rq.
	 */
	update_load_avg(cfs_rq, se, UPDATE_TG);
	se_update_runnable(se);

	update_stats_dequeue_fair(cfs_rq, se, flags);

	clear_buddies(cfs_rq, se);

	if (se != cfs_rq->curr)
		__dequeue_entity(cfs_rq, se);
	se->on_rq = 0;
	account_entity_dequeue(cfs_rq, se);

	/*
	 * Normalize after update_curr(); which will also have moved
	 * min_vruntime if @se is the one holding it back. But before doing
	 * update_min_vruntime() again, which will discount @se's position and
	 * can move min_vruntime forward still more.
	 */
	if (!(flags & DEQUEUE_SLEEP))
		se->vruntime -= cfs_rq->min_vruntime;

	/* return excess runtime on last dequeue */
	return_cfs_rq_runtime(cfs_rq);

	update_cfs_group(se);

	/*
	 * Now advance min_vruntime if @se was the entity holding it back,
	 * except when: DEQUEUE_SAVE && !DEQUEUE_MOVE, in this case we'll be
	 * put back on, and if we advance min_vruntime, we'll be placed back
	 * further than we started -- ie. we'll be penalized.
	 */
	if ((flags & (DEQUEUE_SAVE | DEQUEUE_MOVE)) != DEQUEUE_SAVE)
		update_min_vruntime(cfs_rq);
}

/*
 * Preempt the current task with a newly woken task if needed:
 */
static void
check_preempt_tick(struct cfs_rq *cfs_rq, struct sched_entity *curr)
{
	unsigned long ideal_runtime, delta_exec;
	struct sched_entity *se;
	s64 delta;

	ideal_runtime = sched_slice(cfs_rq, curr);
	delta_exec = curr->sum_exec_runtime - curr->prev_sum_exec_runtime;
	if (delta_exec > ideal_runtime) {
		resched_curr(rq_of(cfs_rq));
		/*
		 * The current task ran long enough, ensure it doesn't get
		 * re-elected due to buddy favours.
		 */
		clear_buddies(cfs_rq, curr);
		return;
	}

	/*
	 * Ensure that a task that missed wakeup preemption by a
	 * narrow margin doesn't have to wait for a full slice.
	 * This also mitigates buddy induced latencies under load.
	 */
	if (delta_exec < sysctl_sched_min_granularity)
		return;

	se = __pick_first_entity(cfs_rq);
	delta = curr->vruntime - se->vruntime;

	if (delta < 0)
		return;

	if (delta > ideal_runtime)
		resched_curr(rq_of(cfs_rq));
}

static void
set_next_entity(struct cfs_rq *cfs_rq, struct sched_entity *se)
{
	clear_buddies(cfs_rq, se);

	/* 'current' is not kept within the tree. */
	if (se->on_rq) {
		/*
		 * Any task has to be enqueued before it get to execute on
		 * a CPU. So account for the time it spent waiting on the
		 * runqueue.
		 */
		update_stats_wait_end_fair(cfs_rq, se);
		__dequeue_entity(cfs_rq, se);
		update_load_avg(cfs_rq, se, UPDATE_TG);
	}

	update_stats_curr_start(cfs_rq, se);
	cfs_rq->curr = se;

	/*
	 * Track our maximum slice length, if the CPU's load is at
	 * least twice that of our own weight (i.e. dont track it
	 * when there are only lesser-weight tasks around):
	 */
	if (schedstat_enabled() &&
	    rq_of(cfs_rq)->cfs.load.weight >= 2*se->load.weight) {
		struct sched_statistics *stats;

		stats = __schedstats_from_se(se);
		__schedstat_set(stats->slice_max,
				max((u64)stats->slice_max,
				    se->sum_exec_runtime - se->prev_sum_exec_runtime));
	}

	se->prev_sum_exec_runtime = se->sum_exec_runtime;
}

static int
wakeup_preempt_entity(struct sched_entity *curr, struct sched_entity *se);

/*
 * Pick the next process, keeping these things in mind, in this order:
 * 1) keep things fair between processes/task groups
 * 2) pick the "next" process, since someone really wants that to run
 * 3) pick the "last" process, for cache locality
 * 4) do not run the "skip" process, if something else is available
 */
static struct sched_entity *
pick_next_entity(struct cfs_rq *cfs_rq, struct sched_entity *curr)
{
	struct sched_entity *left = __pick_first_entity(cfs_rq);
	struct sched_entity *se;

	/*
	 * If curr is set we have to see if its left of the leftmost entity
	 * still in the tree, provided there was anything in the tree at all.
	 */
	if (!left || (curr && entity_before(curr, left)))
		left = curr;

	se = left; /* ideally we run the leftmost entity */

	/*
	 * Avoid running the skip buddy, if running something else can
	 * be done without getting too unfair.
	 */
	if (cfs_rq->skip && cfs_rq->skip == se) {
		struct sched_entity *second;

		if (se == curr) {
			second = __pick_first_entity(cfs_rq);
		} else {
			second = __pick_next_entity(se);
			if (!second || (curr && entity_before(curr, second)))
				second = curr;
		}

		if (second && wakeup_preempt_entity(second, left) < 1)
			se = second;
	}

	if (cfs_rq->next && wakeup_preempt_entity(cfs_rq->next, left) < 1) {
		/*
		 * Someone really wants this to run. If it's not unfair, run it.
		 */
		se = cfs_rq->next;
	} else if (cfs_rq->last && wakeup_preempt_entity(cfs_rq->last, left) < 1) {
		/*
		 * Prefer last buddy, try to return the CPU to a preempted task.
		 */
		se = cfs_rq->last;
	}

	return se;
}

static bool check_cfs_rq_runtime(struct cfs_rq *cfs_rq);

static void put_prev_entity(struct cfs_rq *cfs_rq, struct sched_entity *prev)
{
	/*
	 * If still on the runqueue then deactivate_task()
	 * was not called and update_curr() has to be done:
	 */
	if (prev->on_rq)
		update_curr(cfs_rq);

	/* throttle cfs_rqs exceeding runtime */
	check_cfs_rq_runtime(cfs_rq);

	check_spread(cfs_rq, prev);

	if (prev->on_rq) {
		update_stats_wait_start_fair(cfs_rq, prev);
		/* Put 'current' back into the tree. */
		__enqueue_entity(cfs_rq, prev);
		/* in !on_rq case, update occurred at dequeue */
		update_load_avg(cfs_rq, prev, 0);
	}
	cfs_rq->curr = NULL;
}

static void
entity_tick(struct cfs_rq *cfs_rq, struct sched_entity *curr, int queued)
{
	/*
	 * Update run-time statistics of the 'current'.
	 */
	update_curr(cfs_rq);

	/*
	 * Ensure that runnable average is periodically updated.
	 */
	update_load_avg(cfs_rq, curr, UPDATE_TG);
	update_cfs_group(curr);

#ifdef CONFIG_SCHED_HRTICK
	/*
	 * queued ticks are scheduled to match the slice, so don't bother
	 * validating it and just reschedule.
	 */
	if (queued) {
		resched_curr(rq_of(cfs_rq));
		return;
	}
	/*
	 * don't let the period tick interfere with the hrtick preemption
	 */
	if (!sched_feat(DOUBLE_TICK) &&
			hrtimer_active(&rq_of(cfs_rq)->hrtick_timer))
		return;
#endif

	if (cfs_rq->nr_running > 1)
		check_preempt_tick(cfs_rq, curr);
}


/**************************************************
 * CFS bandwidth control machinery
 */

#ifdef CONFIG_CFS_BANDWIDTH

#ifdef CONFIG_JUMP_LABEL
static struct static_key __cfs_bandwidth_used;

static inline bool cfs_bandwidth_used(void)
{
	return static_key_false(&__cfs_bandwidth_used);
}

void cfs_bandwidth_usage_inc(void)
{
	static_key_slow_inc_cpuslocked(&__cfs_bandwidth_used);
}

void cfs_bandwidth_usage_dec(void)
{
	static_key_slow_dec_cpuslocked(&__cfs_bandwidth_used);
}
#else /* CONFIG_JUMP_LABEL */
static bool cfs_bandwidth_used(void)
{
	return true;
}

void cfs_bandwidth_usage_inc(void) {}
void cfs_bandwidth_usage_dec(void) {}
#endif /* CONFIG_JUMP_LABEL */

/*
 * default period for cfs group bandwidth.
 * default: 0.1s, units: nanoseconds
 */
static inline u64 default_cfs_period(void)
{
	return 100000000ULL;
}

static inline u64 sched_cfs_bandwidth_slice(void)
{
	return (u64)sysctl_sched_cfs_bandwidth_slice * NSEC_PER_USEC;
}

/*
 * Replenish runtime according to assigned quota. We use sched_clock_cpu
 * directly instead of rq->clock to avoid adding additional synchronization
 * around rq->lock.
 *
 * requires cfs_b->lock
 */
void __refill_cfs_bandwidth_runtime(struct cfs_bandwidth *cfs_b)
{
	s64 runtime;

	if (unlikely(cfs_b->quota == RUNTIME_INF))
		return;

	cfs_b->runtime += cfs_b->quota;
	runtime = cfs_b->runtime_snap - cfs_b->runtime;
	if (runtime > 0) {
		cfs_b->burst_time += runtime;
		cfs_b->nr_burst++;
	}

	cfs_b->runtime = min(cfs_b->runtime, cfs_b->quota + cfs_b->burst);
	cfs_b->runtime_snap = cfs_b->runtime;
}

static inline struct cfs_bandwidth *tg_cfs_bandwidth(struct task_group *tg)
{
	return &tg->cfs_bandwidth;
}

/* returns 0 on failure to allocate runtime */
static int __assign_cfs_rq_runtime(struct cfs_bandwidth *cfs_b,
				   struct cfs_rq *cfs_rq, u64 target_runtime)
{
	u64 min_amount, amount = 0;

	lockdep_assert_held(&cfs_b->lock);

	/* note: this is a positive sum as runtime_remaining <= 0 */
	min_amount = target_runtime - cfs_rq->runtime_remaining;

	if (cfs_b->quota == RUNTIME_INF)
		amount = min_amount;
	else {
		start_cfs_bandwidth(cfs_b);

		if (cfs_b->runtime > 0) {
			amount = min(cfs_b->runtime, min_amount);
			cfs_b->runtime -= amount;
			cfs_b->idle = 0;
		}
	}

	cfs_rq->runtime_remaining += amount;

	return cfs_rq->runtime_remaining > 0;
}

/* returns 0 on failure to allocate runtime */
static int assign_cfs_rq_runtime(struct cfs_rq *cfs_rq)
{
	struct cfs_bandwidth *cfs_b = tg_cfs_bandwidth(cfs_rq->tg);
	int ret;

	raw_spin_lock(&cfs_b->lock);
	ret = __assign_cfs_rq_runtime(cfs_b, cfs_rq, sched_cfs_bandwidth_slice());
	raw_spin_unlock(&cfs_b->lock);

	return ret;
}

static void __account_cfs_rq_runtime(struct cfs_rq *cfs_rq, u64 delta_exec)
{
	/* dock delta_exec before expiring quota (as it could span periods) */
	cfs_rq->runtime_remaining -= delta_exec;

	if (likely(cfs_rq->runtime_remaining > 0))
		return;

	if (cfs_rq->throttled)
		return;
	/*
	 * if we're unable to extend our runtime we resched so that the active
	 * hierarchy can be throttled
	 */
	if (!assign_cfs_rq_runtime(cfs_rq) && likely(cfs_rq->curr))
		resched_curr(rq_of(cfs_rq));
}

static __always_inline
void account_cfs_rq_runtime(struct cfs_rq *cfs_rq, u64 delta_exec)
{
	if (!cfs_bandwidth_used() || !cfs_rq->runtime_enabled)
		return;

	__account_cfs_rq_runtime(cfs_rq, delta_exec);
}

static inline int cfs_rq_throttled(struct cfs_rq *cfs_rq)
{
	return cfs_bandwidth_used() && cfs_rq->throttled;
}

/* check whether cfs_rq, or any parent, is throttled */
static inline int throttled_hierarchy(struct cfs_rq *cfs_rq)
{
	return cfs_bandwidth_used() && cfs_rq->throttle_count;
}

/*
 * Ensure that neither of the group entities corresponding to src_cpu or
 * dest_cpu are members of a throttled hierarchy when performing group
 * load-balance operations.
 */
static inline int throttled_lb_pair(struct task_group *tg,
				    int src_cpu, int dest_cpu)
{
	struct cfs_rq *src_cfs_rq, *dest_cfs_rq;

	src_cfs_rq = tg->cfs_rq[src_cpu];
	dest_cfs_rq = tg->cfs_rq[dest_cpu];

	return throttled_hierarchy(src_cfs_rq) ||
	       throttled_hierarchy(dest_cfs_rq);
}

static int tg_unthrottle_up(struct task_group *tg, void *data)
{
	struct rq *rq = data;
	struct cfs_rq *cfs_rq = tg->cfs_rq[cpu_of(rq)];

	cfs_rq->throttle_count--;
	if (!cfs_rq->throttle_count) {
		cfs_rq->throttled_clock_task_time += rq_clock_task(rq) -
					     cfs_rq->throttled_clock_task;

		/* Add cfs_rq with load or one or more already running entities to the list */
		if (!cfs_rq_is_decayed(cfs_rq) || cfs_rq->nr_running)
			list_add_leaf_cfs_rq(cfs_rq);
	}

	return 0;
}

static int tg_throttle_down(struct task_group *tg, void *data)
{
	struct rq *rq = data;
	struct cfs_rq *cfs_rq = tg->cfs_rq[cpu_of(rq)];

	/* group is entering throttled state, stop time */
	if (!cfs_rq->throttle_count) {
		cfs_rq->throttled_clock_task = rq_clock_task(rq);
		list_del_leaf_cfs_rq(cfs_rq);
	}
	cfs_rq->throttle_count++;

	return 0;
}

static bool throttle_cfs_rq(struct cfs_rq *cfs_rq)
{
	struct rq *rq = rq_of(cfs_rq);
	struct cfs_bandwidth *cfs_b = tg_cfs_bandwidth(cfs_rq->tg);
	struct sched_entity *se;
	long task_delta, idle_task_delta, dequeue = 1;

	raw_spin_lock(&cfs_b->lock);
	/* This will start the period timer if necessary */
	if (__assign_cfs_rq_runtime(cfs_b, cfs_rq, 1)) {
		/*
		 * We have raced with bandwidth becoming available, and if we
		 * actually throttled the timer might not unthrottle us for an
		 * entire period. We additionally needed to make sure that any
		 * subsequent check_cfs_rq_runtime calls agree not to throttle
		 * us, as we may commit to do cfs put_prev+pick_next, so we ask
		 * for 1ns of runtime rather than just check cfs_b.
		 */
		dequeue = 0;
	} else {
		list_add_tail_rcu(&cfs_rq->throttled_list,
				  &cfs_b->throttled_cfs_rq);
	}
	raw_spin_unlock(&cfs_b->lock);

	if (!dequeue)
		return false;  /* Throttle no longer required. */

	se = cfs_rq->tg->se[cpu_of(rq_of(cfs_rq))];

	/* freeze hierarchy runnable averages while throttled */
	rcu_read_lock();
	walk_tg_tree_from(cfs_rq->tg, tg_throttle_down, tg_nop, (void *)rq);
	rcu_read_unlock();

	task_delta = cfs_rq->h_nr_running;
	idle_task_delta = cfs_rq->idle_h_nr_running;
	for_each_sched_entity(se) {
		struct cfs_rq *qcfs_rq = cfs_rq_of(se);
		/* throttled entity or throttle-on-deactivate */
		if (!se->on_rq)
			goto done;

		dequeue_entity(qcfs_rq, se, DEQUEUE_SLEEP);

		if (cfs_rq_is_idle(group_cfs_rq(se)))
			idle_task_delta = cfs_rq->h_nr_running;

		qcfs_rq->h_nr_running -= task_delta;
		qcfs_rq->idle_h_nr_running -= idle_task_delta;

		if (qcfs_rq->load.weight) {
			/* Avoid re-evaluating load for this entity: */
			se = parent_entity(se);
			break;
		}
	}

	for_each_sched_entity(se) {
		struct cfs_rq *qcfs_rq = cfs_rq_of(se);
		/* throttled entity or throttle-on-deactivate */
		if (!se->on_rq)
			goto done;

		update_load_avg(qcfs_rq, se, 0);
		se_update_runnable(se);

		if (cfs_rq_is_idle(group_cfs_rq(se)))
			idle_task_delta = cfs_rq->h_nr_running;

		qcfs_rq->h_nr_running -= task_delta;
		qcfs_rq->idle_h_nr_running -= idle_task_delta;
	}

	/* At this point se is NULL and we are at root level*/
	sub_nr_running(rq, task_delta);

done:
	/*
	 * Note: distribution will already see us throttled via the
	 * throttled-list.  rq->lock protects completion.
	 */
	cfs_rq->throttled = 1;
	cfs_rq->throttled_clock = rq_clock(rq);
	return true;
}

void unthrottle_cfs_rq(struct cfs_rq *cfs_rq)
{
	struct rq *rq = rq_of(cfs_rq);
	struct cfs_bandwidth *cfs_b = tg_cfs_bandwidth(cfs_rq->tg);
	struct sched_entity *se;
	long task_delta, idle_task_delta;

	se = cfs_rq->tg->se[cpu_of(rq)];

	cfs_rq->throttled = 0;

	update_rq_clock(rq);

	raw_spin_lock(&cfs_b->lock);
	cfs_b->throttled_time += rq_clock(rq) - cfs_rq->throttled_clock;
	list_del_rcu(&cfs_rq->throttled_list);
	raw_spin_unlock(&cfs_b->lock);

	/* update hierarchical throttle state */
	walk_tg_tree_from(cfs_rq->tg, tg_nop, tg_unthrottle_up, (void *)rq);

	/* Nothing to run but something to decay (on_list)? Complete the branch */
	if (!cfs_rq->load.weight) {
		if (cfs_rq->on_list)
			goto unthrottle_throttle;
		return;
	}

	task_delta = cfs_rq->h_nr_running;
	idle_task_delta = cfs_rq->idle_h_nr_running;
	for_each_sched_entity(se) {
		struct cfs_rq *qcfs_rq = cfs_rq_of(se);

		if (se->on_rq)
			break;
		enqueue_entity(qcfs_rq, se, ENQUEUE_WAKEUP);

		if (cfs_rq_is_idle(group_cfs_rq(se)))
			idle_task_delta = cfs_rq->h_nr_running;

		qcfs_rq->h_nr_running += task_delta;
		qcfs_rq->idle_h_nr_running += idle_task_delta;

		/* end evaluation on encountering a throttled cfs_rq */
		if (cfs_rq_throttled(qcfs_rq))
			goto unthrottle_throttle;
	}

	for_each_sched_entity(se) {
		struct cfs_rq *qcfs_rq = cfs_rq_of(se);

		update_load_avg(qcfs_rq, se, UPDATE_TG);
		se_update_runnable(se);

		if (cfs_rq_is_idle(group_cfs_rq(se)))
			idle_task_delta = cfs_rq->h_nr_running;

		qcfs_rq->h_nr_running += task_delta;
		qcfs_rq->idle_h_nr_running += idle_task_delta;

		/* end evaluation on encountering a throttled cfs_rq */
		if (cfs_rq_throttled(qcfs_rq))
			goto unthrottle_throttle;

		/*
		 * One parent has been throttled and cfs_rq removed from the
		 * list. Add it back to not break the leaf list.
		 */
		if (throttled_hierarchy(qcfs_rq))
			list_add_leaf_cfs_rq(qcfs_rq);
	}

	/* At this point se is NULL and we are at root level*/
	add_nr_running(rq, task_delta);

unthrottle_throttle:
	/*
	 * The cfs_rq_throttled() breaks in the above iteration can result in
	 * incomplete leaf list maintenance, resulting in triggering the
	 * assertion below.
	 */
	for_each_sched_entity(se) {
		struct cfs_rq *qcfs_rq = cfs_rq_of(se);

		if (list_add_leaf_cfs_rq(qcfs_rq))
			break;
	}

	assert_list_leaf_cfs_rq(rq);

	/* Determine whether we need to wake up potentially idle CPU: */
	if (rq->curr == rq->idle && rq->cfs.nr_running)
		resched_curr(rq);
}

static void distribute_cfs_runtime(struct cfs_bandwidth *cfs_b)
{
	struct cfs_rq *cfs_rq;
	u64 runtime, remaining = 1;

	rcu_read_lock();
	list_for_each_entry_rcu(cfs_rq, &cfs_b->throttled_cfs_rq,
				throttled_list) {
		struct rq *rq = rq_of(cfs_rq);
		struct rq_flags rf;

		rq_lock_irqsave(rq, &rf);
		if (!cfs_rq_throttled(cfs_rq))
			goto next;

		/* By the above check, this should never be true */
		SCHED_WARN_ON(cfs_rq->runtime_remaining > 0);

		raw_spin_lock(&cfs_b->lock);
		runtime = -cfs_rq->runtime_remaining + 1;
		if (runtime > cfs_b->runtime)
			runtime = cfs_b->runtime;
		cfs_b->runtime -= runtime;
		remaining = cfs_b->runtime;
		raw_spin_unlock(&cfs_b->lock);

		cfs_rq->runtime_remaining += runtime;

		/* we check whether we're throttled above */
		if (cfs_rq->runtime_remaining > 0)
			unthrottle_cfs_rq(cfs_rq);

next:
		rq_unlock_irqrestore(rq, &rf);

		if (!remaining)
			break;
	}
	rcu_read_unlock();
}

/*
 * Responsible for refilling a task_group's bandwidth and unthrottling its
 * cfs_rqs as appropriate. If there has been no activity within the last
 * period the timer is deactivated until scheduling resumes; cfs_b->idle is
 * used to track this state.
 */
static int do_sched_cfs_period_timer(struct cfs_bandwidth *cfs_b, int overrun, unsigned long flags)
{
	int throttled;

	/* no need to continue the timer with no bandwidth constraint */
	if (cfs_b->quota == RUNTIME_INF)
		goto out_deactivate;

	throttled = !list_empty(&cfs_b->throttled_cfs_rq);
	cfs_b->nr_periods += overrun;

	/* Refill extra burst quota even if cfs_b->idle */
	__refill_cfs_bandwidth_runtime(cfs_b);

	/*
	 * idle depends on !throttled (for the case of a large deficit), and if
	 * we're going inactive then everything else can be deferred
	 */
	if (cfs_b->idle && !throttled)
		goto out_deactivate;

	if (!throttled) {
		/* mark as potentially idle for the upcoming period */
		cfs_b->idle = 1;
		return 0;
	}

	/* account preceding periods in which throttling occurred */
	cfs_b->nr_throttled += overrun;

	/*
	 * This check is repeated as we release cfs_b->lock while we unthrottle.
	 */
	while (throttled && cfs_b->runtime > 0) {
		raw_spin_unlock_irqrestore(&cfs_b->lock, flags);
		/* we can't nest cfs_b->lock while distributing bandwidth */
		distribute_cfs_runtime(cfs_b);
		raw_spin_lock_irqsave(&cfs_b->lock, flags);

		throttled = !list_empty(&cfs_b->throttled_cfs_rq);
	}

	/*
	 * While we are ensured activity in the period following an
	 * unthrottle, this also covers the case in which the new bandwidth is
	 * insufficient to cover the existing bandwidth deficit.  (Forcing the
	 * timer to remain active while there are any throttled entities.)
	 */
	cfs_b->idle = 0;

	return 0;

out_deactivate:
	return 1;
}

/* a cfs_rq won't donate quota below this amount */
static const u64 min_cfs_rq_runtime = 1 * NSEC_PER_MSEC;
/* minimum remaining period time to redistribute slack quota */
static const u64 min_bandwidth_expiration = 2 * NSEC_PER_MSEC;
/* how long we wait to gather additional slack before distributing */
static const u64 cfs_bandwidth_slack_period = 5 * NSEC_PER_MSEC;

/*
 * Are we near the end of the current quota period?
 *
 * Requires cfs_b->lock for hrtimer_expires_remaining to be safe against the
 * hrtimer base being cleared by hrtimer_start. In the case of
 * migrate_hrtimers, base is never cleared, so we are fine.
 */
static int runtime_refresh_within(struct cfs_bandwidth *cfs_b, u64 min_expire)
{
	struct hrtimer *refresh_timer = &cfs_b->period_timer;
	s64 remaining;

	/* if the call-back is running a quota refresh is already occurring */
	if (hrtimer_callback_running(refresh_timer))
		return 1;

	/* is a quota refresh about to occur? */
	remaining = ktime_to_ns(hrtimer_expires_remaining(refresh_timer));
	if (remaining < (s64)min_expire)
		return 1;

	return 0;
}

static void start_cfs_slack_bandwidth(struct cfs_bandwidth *cfs_b)
{
	u64 min_left = cfs_bandwidth_slack_period + min_bandwidth_expiration;

	/* if there's a quota refresh soon don't bother with slack */
	if (runtime_refresh_within(cfs_b, min_left))
		return;

	/* don't push forwards an existing deferred unthrottle */
	if (cfs_b->slack_started)
		return;
	cfs_b->slack_started = true;

	hrtimer_start(&cfs_b->slack_timer,
			ns_to_ktime(cfs_bandwidth_slack_period),
			HRTIMER_MODE_REL);
}

/* we know any runtime found here is valid as update_curr() precedes return */
static void __return_cfs_rq_runtime(struct cfs_rq *cfs_rq)
{
	struct cfs_bandwidth *cfs_b = tg_cfs_bandwidth(cfs_rq->tg);
	s64 slack_runtime = cfs_rq->runtime_remaining - min_cfs_rq_runtime;

	if (slack_runtime <= 0)
		return;

	raw_spin_lock(&cfs_b->lock);
	if (cfs_b->quota != RUNTIME_INF) {
		cfs_b->runtime += slack_runtime;

		/* we are under rq->lock, defer unthrottling using a timer */
		if (cfs_b->runtime > sched_cfs_bandwidth_slice() &&
		    !list_empty(&cfs_b->throttled_cfs_rq))
			start_cfs_slack_bandwidth(cfs_b);
	}
	raw_spin_unlock(&cfs_b->lock);

	/* even if it's not valid for return we don't want to try again */
	cfs_rq->runtime_remaining -= slack_runtime;
}

static __always_inline void return_cfs_rq_runtime(struct cfs_rq *cfs_rq)
{
	if (!cfs_bandwidth_used())
		return;

	if (!cfs_rq->runtime_enabled || cfs_rq->nr_running)
		return;

	__return_cfs_rq_runtime(cfs_rq);
}

/*
 * This is done with a timer (instead of inline with bandwidth return) since
 * it's necessary to juggle rq->locks to unthrottle their respective cfs_rqs.
 */
static void do_sched_cfs_slack_timer(struct cfs_bandwidth *cfs_b)
{
	u64 runtime = 0, slice = sched_cfs_bandwidth_slice();
	unsigned long flags;

	/* confirm we're still not at a refresh boundary */
	raw_spin_lock_irqsave(&cfs_b->lock, flags);
	cfs_b->slack_started = false;

	if (runtime_refresh_within(cfs_b, min_bandwidth_expiration)) {
		raw_spin_unlock_irqrestore(&cfs_b->lock, flags);
		return;
	}

	if (cfs_b->quota != RUNTIME_INF && cfs_b->runtime > slice)
		runtime = cfs_b->runtime;

	raw_spin_unlock_irqrestore(&cfs_b->lock, flags);

	if (!runtime)
		return;

	distribute_cfs_runtime(cfs_b);
}

/*
 * When a group wakes up we want to make sure that its quota is not already
 * expired/exceeded, otherwise it may be allowed to steal additional ticks of
 * runtime as update_curr() throttling can not trigger until it's on-rq.
 */
static void check_enqueue_throttle(struct cfs_rq *cfs_rq)
{
	if (!cfs_bandwidth_used())
		return;

	/* an active group must be handled by the update_curr()->put() path */
	if (!cfs_rq->runtime_enabled || cfs_rq->curr)
		return;

	/* ensure the group is not already throttled */
	if (cfs_rq_throttled(cfs_rq))
		return;

	/* update runtime allocation */
	account_cfs_rq_runtime(cfs_rq, 0);
	if (cfs_rq->runtime_remaining <= 0)
		throttle_cfs_rq(cfs_rq);
}

static void sync_throttle(struct task_group *tg, int cpu)
{
	struct cfs_rq *pcfs_rq, *cfs_rq;

	if (!cfs_bandwidth_used())
		return;

	if (!tg->parent)
		return;

	cfs_rq = tg->cfs_rq[cpu];
	pcfs_rq = tg->parent->cfs_rq[cpu];

	cfs_rq->throttle_count = pcfs_rq->throttle_count;
	cfs_rq->throttled_clock_task = rq_clock_task(cpu_rq(cpu));
}

/* conditionally throttle active cfs_rq's from put_prev_entity() */
static bool check_cfs_rq_runtime(struct cfs_rq *cfs_rq)
{
	if (!cfs_bandwidth_used())
		return false;

	if (likely(!cfs_rq->runtime_enabled || cfs_rq->runtime_remaining > 0))
		return false;

	/*
	 * it's possible for a throttled entity to be forced into a running
	 * state (e.g. set_curr_task), in this case we're finished.
	 */
	if (cfs_rq_throttled(cfs_rq))
		return true;

	return throttle_cfs_rq(cfs_rq);
}

static enum hrtimer_restart sched_cfs_slack_timer(struct hrtimer *timer)
{
	struct cfs_bandwidth *cfs_b =
		container_of(timer, struct cfs_bandwidth, slack_timer);

	do_sched_cfs_slack_timer(cfs_b);

	return HRTIMER_NORESTART;
}

extern const u64 max_cfs_quota_period;

static enum hrtimer_restart sched_cfs_period_timer(struct hrtimer *timer)
{
	struct cfs_bandwidth *cfs_b =
		container_of(timer, struct cfs_bandwidth, period_timer);
	unsigned long flags;
	int overrun;
	int idle = 0;
	int count = 0;

	raw_spin_lock_irqsave(&cfs_b->lock, flags);
	for (;;) {
		overrun = hrtimer_forward_now(timer, cfs_b->period);
		if (!overrun)
			break;

		idle = do_sched_cfs_period_timer(cfs_b, overrun, flags);

		if (++count > 3) {
			u64 new, old = ktime_to_ns(cfs_b->period);

			/*
			 * Grow period by a factor of 2 to avoid losing precision.
			 * Precision loss in the quota/period ratio can cause __cfs_schedulable
			 * to fail.
			 */
			new = old * 2;
			if (new < max_cfs_quota_period) {
				cfs_b->period = ns_to_ktime(new);
				cfs_b->quota *= 2;
				cfs_b->burst *= 2;

				pr_warn_ratelimited(
	"cfs_period_timer[cpu%d]: period too short, scaling up (new cfs_period_us = %lld, cfs_quota_us = %lld)\n",
					smp_processor_id(),
					div_u64(new, NSEC_PER_USEC),
					div_u64(cfs_b->quota, NSEC_PER_USEC));
			} else {
				pr_warn_ratelimited(
	"cfs_period_timer[cpu%d]: period too short, but cannot scale up without losing precision (cfs_period_us = %lld, cfs_quota_us = %lld)\n",
					smp_processor_id(),
					div_u64(old, NSEC_PER_USEC),
					div_u64(cfs_b->quota, NSEC_PER_USEC));
			}

			/* reset count so we don't come right back in here */
			count = 0;
		}
	}
	if (idle)
		cfs_b->period_active = 0;
	raw_spin_unlock_irqrestore(&cfs_b->lock, flags);

	return idle ? HRTIMER_NORESTART : HRTIMER_RESTART;
}

void init_cfs_bandwidth(struct cfs_bandwidth *cfs_b)
{
	raw_spin_lock_init(&cfs_b->lock);
	cfs_b->runtime = 0;
	cfs_b->quota = RUNTIME_INF;
	cfs_b->period = ns_to_ktime(default_cfs_period());
	cfs_b->burst = 0;

	INIT_LIST_HEAD(&cfs_b->throttled_cfs_rq);
	hrtimer_init(&cfs_b->period_timer, CLOCK_MONOTONIC, HRTIMER_MODE_ABS_PINNED);
	cfs_b->period_timer.function = sched_cfs_period_timer;
	hrtimer_init(&cfs_b->slack_timer, CLOCK_MONOTONIC, HRTIMER_MODE_REL);
	cfs_b->slack_timer.function = sched_cfs_slack_timer;
	cfs_b->slack_started = false;
}

static void init_cfs_rq_runtime(struct cfs_rq *cfs_rq)
{
	cfs_rq->runtime_enabled = 0;
	INIT_LIST_HEAD(&cfs_rq->throttled_list);
}

void start_cfs_bandwidth(struct cfs_bandwidth *cfs_b)
{
	lockdep_assert_held(&cfs_b->lock);

	if (cfs_b->period_active)
		return;

	cfs_b->period_active = 1;
	hrtimer_forward_now(&cfs_b->period_timer, cfs_b->period);
	hrtimer_start_expires(&cfs_b->period_timer, HRTIMER_MODE_ABS_PINNED);
}

static void destroy_cfs_bandwidth(struct cfs_bandwidth *cfs_b)
{
	/* init_cfs_bandwidth() was not called */
	if (!cfs_b->throttled_cfs_rq.next)
		return;

	hrtimer_cancel(&cfs_b->period_timer);
	hrtimer_cancel(&cfs_b->slack_timer);
}

/*
 * Both these CPU hotplug callbacks race against unregister_fair_sched_group()
 *
 * The race is harmless, since modifying bandwidth settings of unhooked group
 * bits doesn't do much.
 */

/* cpu online callback */
static void __maybe_unused update_runtime_enabled(struct rq *rq)
{
	struct task_group *tg;

	lockdep_assert_rq_held(rq);

	rcu_read_lock();
	list_for_each_entry_rcu(tg, &task_groups, list) {
		struct cfs_bandwidth *cfs_b = &tg->cfs_bandwidth;
		struct cfs_rq *cfs_rq = tg->cfs_rq[cpu_of(rq)];

		raw_spin_lock(&cfs_b->lock);
		cfs_rq->runtime_enabled = cfs_b->quota != RUNTIME_INF;
		raw_spin_unlock(&cfs_b->lock);
	}
	rcu_read_unlock();
}

/* cpu offline callback */
static void __maybe_unused unthrottle_offline_cfs_rqs(struct rq *rq)
{
	struct task_group *tg;

	lockdep_assert_rq_held(rq);

	rcu_read_lock();
	list_for_each_entry_rcu(tg, &task_groups, list) {
		struct cfs_rq *cfs_rq = tg->cfs_rq[cpu_of(rq)];

		if (!cfs_rq->runtime_enabled)
			continue;

		/*
		 * clock_task is not advancing so we just need to make sure
		 * there's some valid quota amount
		 */
		cfs_rq->runtime_remaining = 1;
		/*
		 * Offline rq is schedulable till CPU is completely disabled
		 * in take_cpu_down(), so we prevent new cfs throttling here.
		 */
		cfs_rq->runtime_enabled = 0;

		if (cfs_rq_throttled(cfs_rq))
			unthrottle_cfs_rq(cfs_rq);
	}
	rcu_read_unlock();
}

#else /* CONFIG_CFS_BANDWIDTH */

static inline bool cfs_bandwidth_used(void)
{
	return false;
}

static void account_cfs_rq_runtime(struct cfs_rq *cfs_rq, u64 delta_exec) {}
static bool check_cfs_rq_runtime(struct cfs_rq *cfs_rq) { return false; }
static void check_enqueue_throttle(struct cfs_rq *cfs_rq) {}
static inline void sync_throttle(struct task_group *tg, int cpu) {}
static __always_inline void return_cfs_rq_runtime(struct cfs_rq *cfs_rq) {}

static inline int cfs_rq_throttled(struct cfs_rq *cfs_rq)
{
	return 0;
}

static inline int throttled_hierarchy(struct cfs_rq *cfs_rq)
{
	return 0;
}

static inline int throttled_lb_pair(struct task_group *tg,
				    int src_cpu, int dest_cpu)
{
	return 0;
}

void init_cfs_bandwidth(struct cfs_bandwidth *cfs_b) {}

#ifdef CONFIG_FAIR_GROUP_SCHED
static void init_cfs_rq_runtime(struct cfs_rq *cfs_rq) {}
#endif

static inline struct cfs_bandwidth *tg_cfs_bandwidth(struct task_group *tg)
{
	return NULL;
}
static inline void destroy_cfs_bandwidth(struct cfs_bandwidth *cfs_b) {}
static inline void update_runtime_enabled(struct rq *rq) {}
static inline void unthrottle_offline_cfs_rqs(struct rq *rq) {}

#endif /* CONFIG_CFS_BANDWIDTH */

/**************************************************
 * CFS operations on tasks:
 */

#ifdef CONFIG_SCHED_HRTICK
static void hrtick_start_fair(struct rq *rq, struct task_struct *p)
{
	struct sched_entity *se = &p->se;
	struct cfs_rq *cfs_rq = cfs_rq_of(se);

	SCHED_WARN_ON(task_rq(p) != rq);

	if (rq->cfs.h_nr_running > 1) {
		u64 slice = sched_slice(cfs_rq, se);
		u64 ran = se->sum_exec_runtime - se->prev_sum_exec_runtime;
		s64 delta = slice - ran;

		if (delta < 0) {
			if (task_current(rq, p))
				resched_curr(rq);
			return;
		}
		hrtick_start(rq, delta);
	}
}

/*
 * called from enqueue/dequeue and updates the hrtick when the
 * current task is from our class and nr_running is low enough
 * to matter.
 */
static void hrtick_update(struct rq *rq)
{
	struct task_struct *curr = rq->curr;

	if (!hrtick_enabled_fair(rq) || curr->sched_class != &fair_sched_class)
		return;

	if (cfs_rq_of(&curr->se)->nr_running < sched_nr_latency)
		hrtick_start_fair(rq, curr);
}
#else /* !CONFIG_SCHED_HRTICK */
static inline void
hrtick_start_fair(struct rq *rq, struct task_struct *p)
{
}

static inline void hrtick_update(struct rq *rq)
{
}
#endif

#ifdef CONFIG_SMP
static inline bool cpu_overutilized(int cpu)
{
	return !fits_capacity(cpu_util_cfs(cpu), capacity_of(cpu));
}

static inline void update_overutilized_status(struct rq *rq)
{
	if (!READ_ONCE(rq->rd->overutilized) && cpu_overutilized(rq->cpu)) {
		WRITE_ONCE(rq->rd->overutilized, SG_OVERUTILIZED);
		trace_sched_overutilized_tp(rq->rd, SG_OVERUTILIZED);
	}
}
#else
static inline void update_overutilized_status(struct rq *rq) { }
#endif

/* Runqueue only has SCHED_IDLE tasks enqueued */
static int sched_idle_rq(struct rq *rq)
{
	return unlikely(rq->nr_running == rq->cfs.idle_h_nr_running &&
			rq->nr_running);
}

/*
 * Returns true if cfs_rq only has SCHED_IDLE entities enqueued. Note the use
 * of idle_nr_running, which does not consider idle descendants of normal
 * entities.
 */
static bool sched_idle_cfs_rq(struct cfs_rq *cfs_rq)
{
	return cfs_rq->nr_running &&
		cfs_rq->nr_running == cfs_rq->idle_nr_running;
}

#ifdef CONFIG_SMP
static int sched_idle_cpu(int cpu)
{
	return sched_idle_rq(cpu_rq(cpu));
}
#endif

/*
 * The enqueue_task method is called before nr_running is
 * increased. Here we update the fair scheduling stats and
 * then put the task into the rbtree:
 */
static void
enqueue_task_fair(struct rq *rq, struct task_struct *p, int flags)
{
	struct cfs_rq *cfs_rq;
	struct sched_entity *se = &p->se;
	int idle_h_nr_running = task_has_idle_policy(p);
	int task_new = !(flags & ENQUEUE_WAKEUP);

	/*
	 * The code below (indirectly) updates schedutil which looks at
	 * the cfs_rq utilization to select a frequency.
	 * Let's add the task's estimated utilization to the cfs_rq's
	 * estimated utilization, before we update schedutil.
	 */
	util_est_enqueue(&rq->cfs, p);

	/*
	 * If in_iowait is set, the code below may not trigger any cpufreq
	 * utilization updates, so do it here explicitly with the IOWAIT flag
	 * passed.
	 */
	if (p->in_iowait)
		cpufreq_update_util(rq, SCHED_CPUFREQ_IOWAIT);

	for_each_sched_entity(se) {
		if (se->on_rq)
			break;
		cfs_rq = cfs_rq_of(se);
		enqueue_entity(cfs_rq, se, flags);

		cfs_rq->h_nr_running++;
		cfs_rq->idle_h_nr_running += idle_h_nr_running;

		if (cfs_rq_is_idle(cfs_rq))
			idle_h_nr_running = 1;

		/* end evaluation on encountering a throttled cfs_rq */
		if (cfs_rq_throttled(cfs_rq))
			goto enqueue_throttle;

		flags = ENQUEUE_WAKEUP;
	}

	for_each_sched_entity(se) {
		cfs_rq = cfs_rq_of(se);

		update_load_avg(cfs_rq, se, UPDATE_TG);
		se_update_runnable(se);
		update_cfs_group(se);

		cfs_rq->h_nr_running++;
		cfs_rq->idle_h_nr_running += idle_h_nr_running;

		if (cfs_rq_is_idle(cfs_rq))
			idle_h_nr_running = 1;

		/* end evaluation on encountering a throttled cfs_rq */
		if (cfs_rq_throttled(cfs_rq))
			goto enqueue_throttle;

               /*
                * One parent has been throttled and cfs_rq removed from the
                * list. Add it back to not break the leaf list.
                */
               if (throttled_hierarchy(cfs_rq))
                       list_add_leaf_cfs_rq(cfs_rq);
	}

	/* At this point se is NULL and we are at root level*/
	add_nr_running(rq, 1);

	/*
	 * Since new tasks are assigned an initial util_avg equal to
	 * half of the spare capacity of their CPU, tiny tasks have the
	 * ability to cross the overutilized threshold, which will
	 * result in the load balancer ruining all the task placement
	 * done by EAS. As a way to mitigate that effect, do not account
	 * for the first enqueue operation of new tasks during the
	 * overutilized flag detection.
	 *
	 * A better way of solving this problem would be to wait for
	 * the PELT signals of tasks to converge before taking them
	 * into account, but that is not straightforward to implement,
	 * and the following generally works well enough in practice.
	 */
	if (!task_new)
		update_overutilized_status(rq);

enqueue_throttle:
	if (cfs_bandwidth_used()) {
		/*
		 * When bandwidth control is enabled; the cfs_rq_throttled()
		 * breaks in the above iteration can result in incomplete
		 * leaf list maintenance, resulting in triggering the assertion
		 * below.
		 */
		for_each_sched_entity(se) {
			cfs_rq = cfs_rq_of(se);

			if (list_add_leaf_cfs_rq(cfs_rq))
				break;
		}
	}

	assert_list_leaf_cfs_rq(rq);

	hrtick_update(rq);
}

static void set_next_buddy(struct sched_entity *se);

/*
 * The dequeue_task method is called before nr_running is
 * decreased. We remove the task from the rbtree and
 * update the fair scheduling stats:
 */
static void dequeue_task_fair(struct rq *rq, struct task_struct *p, int flags)
{
	struct cfs_rq *cfs_rq;
	struct sched_entity *se = &p->se;
	int task_sleep = flags & DEQUEUE_SLEEP;
	int idle_h_nr_running = task_has_idle_policy(p);
	bool was_sched_idle = sched_idle_rq(rq);

	util_est_dequeue(&rq->cfs, p);

	for_each_sched_entity(se) {
		cfs_rq = cfs_rq_of(se);
		dequeue_entity(cfs_rq, se, flags);

		cfs_rq->h_nr_running--;
		cfs_rq->idle_h_nr_running -= idle_h_nr_running;

		if (cfs_rq_is_idle(cfs_rq))
			idle_h_nr_running = 1;

		/* end evaluation on encountering a throttled cfs_rq */
		if (cfs_rq_throttled(cfs_rq))
			goto dequeue_throttle;

		/* Don't dequeue parent if it has other entities besides us */
		if (cfs_rq->load.weight) {
			/* Avoid re-evaluating load for this entity: */
			se = parent_entity(se);
			/*
			 * Bias pick_next to pick a task from this cfs_rq, as
			 * p is sleeping when it is within its sched_slice.
			 */
			if (task_sleep && se && !throttled_hierarchy(cfs_rq))
				set_next_buddy(se);
			break;
		}
		flags |= DEQUEUE_SLEEP;
	}

	for_each_sched_entity(se) {
		cfs_rq = cfs_rq_of(se);

		update_load_avg(cfs_rq, se, UPDATE_TG);
		se_update_runnable(se);
		update_cfs_group(se);

		cfs_rq->h_nr_running--;
		cfs_rq->idle_h_nr_running -= idle_h_nr_running;

		if (cfs_rq_is_idle(cfs_rq))
			idle_h_nr_running = 1;

		/* end evaluation on encountering a throttled cfs_rq */
		if (cfs_rq_throttled(cfs_rq))
			goto dequeue_throttle;

	}

	/* At this point se is NULL and we are at root level*/
	sub_nr_running(rq, 1);

	/* balance early to pull high priority tasks */
	if (unlikely(!was_sched_idle && sched_idle_rq(rq)))
		rq->next_balance = jiffies;

dequeue_throttle:
	util_est_update(&rq->cfs, p, task_sleep);
	hrtick_update(rq);
}

#ifdef CONFIG_SMP

/* Working cpumask for: load_balance, load_balance_newidle. */
DEFINE_PER_CPU(cpumask_var_t, load_balance_mask);
DEFINE_PER_CPU(cpumask_var_t, select_idle_mask);

#ifdef CONFIG_NO_HZ_COMMON

static struct {
	cpumask_var_t idle_cpus_mask;
	atomic_t nr_cpus;
	int has_blocked;		/* Idle CPUS has blocked load */
	int needs_update;		/* Newly idle CPUs need their next_balance collated */
	unsigned long next_balance;     /* in jiffy units */
	unsigned long next_blocked;	/* Next update of blocked load in jiffies */
} nohz ____cacheline_aligned;

#endif /* CONFIG_NO_HZ_COMMON */

static unsigned long cpu_load(struct rq *rq)
{
	return cfs_rq_load_avg(&rq->cfs);
}

/*
 * cpu_load_without - compute CPU load without any contributions from *p
 * @cpu: the CPU which load is requested
 * @p: the task which load should be discounted
 *
 * The load of a CPU is defined by the load of tasks currently enqueued on that
 * CPU as well as tasks which are currently sleeping after an execution on that
 * CPU.
 *
 * This method returns the load of the specified CPU by discounting the load of
 * the specified task, whenever the task is currently contributing to the CPU
 * load.
 */
static unsigned long cpu_load_without(struct rq *rq, struct task_struct *p)
{
	struct cfs_rq *cfs_rq;
	unsigned int load;

	/* Task has no contribution or is new */
	if (cpu_of(rq) != task_cpu(p) || !READ_ONCE(p->se.avg.last_update_time))
		return cpu_load(rq);

	cfs_rq = &rq->cfs;
	load = READ_ONCE(cfs_rq->avg.load_avg);

	/* Discount task's util from CPU's util */
	lsub_positive(&load, task_h_load(p));

	return load;
}

static unsigned long cpu_runnable(struct rq *rq)
{
	return cfs_rq_runnable_avg(&rq->cfs);
}

static unsigned long cpu_runnable_without(struct rq *rq, struct task_struct *p)
{
	struct cfs_rq *cfs_rq;
	unsigned int runnable;

	/* Task has no contribution or is new */
	if (cpu_of(rq) != task_cpu(p) || !READ_ONCE(p->se.avg.last_update_time))
		return cpu_runnable(rq);

	cfs_rq = &rq->cfs;
	runnable = READ_ONCE(cfs_rq->avg.runnable_avg);

	/* Discount task's runnable from CPU's runnable */
	lsub_positive(&runnable, p->se.avg.runnable_avg);

	return runnable;
}

static unsigned long capacity_of(int cpu)
{
	return cpu_rq(cpu)->cpu_capacity;
}

static void record_wakee(struct task_struct *p)
{
	/*
	 * Only decay a single time; tasks that have less then 1 wakeup per
	 * jiffy will not have built up many flips.
	 */
	if (time_after(jiffies, current->wakee_flip_decay_ts + HZ)) {
		current->wakee_flips >>= 1;
		current->wakee_flip_decay_ts = jiffies;
	}

	if (current->last_wakee != p) {
		current->last_wakee = p;
		current->wakee_flips++;
	}
}

/*
 * Detect M:N waker/wakee relationships via a switching-frequency heuristic.
 *
 * A waker of many should wake a different task than the one last awakened
 * at a frequency roughly N times higher than one of its wakees.
 *
 * In order to determine whether we should let the load spread vs consolidating
 * to shared cache, we look for a minimum 'flip' frequency of llc_size in one
 * partner, and a factor of lls_size higher frequency in the other.
 *
 * With both conditions met, we can be relatively sure that the relationship is
 * non-monogamous, with partner count exceeding socket size.
 *
 * Waker/wakee being client/server, worker/dispatcher, interrupt source or
 * whatever is irrelevant, spread criteria is apparent partner count exceeds
 * socket size.
 */
static int wake_wide(struct task_struct *p)
{
	unsigned int master = current->wakee_flips;
	unsigned int slave = p->wakee_flips;
	int factor = __this_cpu_read(sd_llc_size);

	if (master < slave)
		swap(master, slave);
	if (slave < factor || master < slave * factor)
		return 0;
	return 1;
}

/*
 * The purpose of wake_affine() is to quickly determine on which CPU we can run
 * soonest. For the purpose of speed we only consider the waking and previous
 * CPU.
 *
 * wake_affine_idle() - only considers 'now', it check if the waking CPU is
 *			cache-affine and is (or	will be) idle.
 *
 * wake_affine_weight() - considers the weight to reflect the average
 *			  scheduling latency of the CPUs. This seems to work
 *			  for the overloaded case.
 */
static int
wake_affine_idle(int this_cpu, int prev_cpu, int sync)
{
	/*
	 * If this_cpu is idle, it implies the wakeup is from interrupt
	 * context. Only allow the move if cache is shared. Otherwise an
	 * interrupt intensive workload could force all tasks onto one
	 * node depending on the IO topology or IRQ affinity settings.
	 *
	 * If the prev_cpu is idle and cache affine then avoid a migration.
	 * There is no guarantee that the cache hot data from an interrupt
	 * is more important than cache hot data on the prev_cpu and from
	 * a cpufreq perspective, it's better to have higher utilisation
	 * on one CPU.
	 */
	if (available_idle_cpu(this_cpu) && cpus_share_cache(this_cpu, prev_cpu))
		return available_idle_cpu(prev_cpu) ? prev_cpu : this_cpu;

	if (sync && cpu_rq(this_cpu)->nr_running == 1)
		return this_cpu;

	if (available_idle_cpu(prev_cpu))
		return prev_cpu;

	return nr_cpumask_bits;
}

static int
wake_affine_weight(struct sched_domain *sd, struct task_struct *p,
		   int this_cpu, int prev_cpu, int sync)
{
	s64 this_eff_load, prev_eff_load;
	unsigned long task_load;

	this_eff_load = cpu_load(cpu_rq(this_cpu));

	if (sync) {
		unsigned long current_load = task_h_load(current);

		if (current_load > this_eff_load)
			return this_cpu;

		this_eff_load -= current_load;
	}

	task_load = task_h_load(p);

	this_eff_load += task_load;
	if (sched_feat(WA_BIAS))
		this_eff_load *= 100;
	this_eff_load *= capacity_of(prev_cpu);

	prev_eff_load = cpu_load(cpu_rq(prev_cpu));
	prev_eff_load -= task_load;
	if (sched_feat(WA_BIAS))
		prev_eff_load *= 100 + (sd->imbalance_pct - 100) / 2;
	prev_eff_load *= capacity_of(this_cpu);

	/*
	 * If sync, adjust the weight of prev_eff_load such that if
	 * prev_eff == this_eff that select_idle_sibling() will consider
	 * stacking the wakee on top of the waker if no other CPU is
	 * idle.
	 */
	if (sync)
		prev_eff_load += 1;

	return this_eff_load < prev_eff_load ? this_cpu : nr_cpumask_bits;
}

static int wake_affine(struct sched_domain *sd, struct task_struct *p,
		       int this_cpu, int prev_cpu, int sync)
{
	int target = nr_cpumask_bits;

	if (sched_feat(WA_IDLE))
		target = wake_affine_idle(this_cpu, prev_cpu, sync);

	if (sched_feat(WA_WEIGHT) && target == nr_cpumask_bits)
		target = wake_affine_weight(sd, p, this_cpu, prev_cpu, sync);

	schedstat_inc(p->stats.nr_wakeups_affine_attempts);
	if (target == nr_cpumask_bits)
		return prev_cpu;

	schedstat_inc(sd->ttwu_move_affine);
	schedstat_inc(p->stats.nr_wakeups_affine);
	return target;
}

static struct sched_group *
find_idlest_group(struct sched_domain *sd, struct task_struct *p, int this_cpu);

/*
 * find_idlest_group_cpu - find the idlest CPU among the CPUs in the group.
 */
static int
find_idlest_group_cpu(struct sched_group *group, struct task_struct *p, int this_cpu)
{
	unsigned long load, min_load = ULONG_MAX;
	unsigned int min_exit_latency = UINT_MAX;
	u64 latest_idle_timestamp = 0;
	int least_loaded_cpu = this_cpu;
	int shallowest_idle_cpu = -1;
	int i;

	/* Check if we have any choice: */
	if (group->group_weight == 1)
		return cpumask_first(sched_group_span(group));

	/* Traverse only the allowed CPUs */
	for_each_cpu_and(i, sched_group_span(group), p->cpus_ptr) {
		struct rq *rq = cpu_rq(i);

		if (!sched_core_cookie_match(rq, p))
			continue;

		if (sched_idle_cpu(i))
			return i;

		if (available_idle_cpu(i)) {
			struct cpuidle_state *idle = idle_get_state(rq);
			if (idle && idle->exit_latency < min_exit_latency) {
				/*
				 * We give priority to a CPU whose idle state
				 * has the smallest exit latency irrespective
				 * of any idle timestamp.
				 */
				min_exit_latency = idle->exit_latency;
				latest_idle_timestamp = rq->idle_stamp;
				shallowest_idle_cpu = i;
			} else if ((!idle || idle->exit_latency == min_exit_latency) &&
				   rq->idle_stamp > latest_idle_timestamp) {
				/*
				 * If equal or no active idle state, then
				 * the most recently idled CPU might have
				 * a warmer cache.
				 */
				latest_idle_timestamp = rq->idle_stamp;
				shallowest_idle_cpu = i;
			}
		} else if (shallowest_idle_cpu == -1) {
			load = cpu_load(cpu_rq(i));
			if (load < min_load) {
				min_load = load;
				least_loaded_cpu = i;
			}
		}
	}

	return shallowest_idle_cpu != -1 ? shallowest_idle_cpu : least_loaded_cpu;
}

static inline int find_idlest_cpu(struct sched_domain *sd, struct task_struct *p,
				  int cpu, int prev_cpu, int sd_flag)
{
	int new_cpu = cpu;

	if (!cpumask_intersects(sched_domain_span(sd), p->cpus_ptr))
		return prev_cpu;

	/*
	 * We need task's util for cpu_util_without, sync it up to
	 * prev_cpu's last_update_time.
	 */
	if (!(sd_flag & SD_BALANCE_FORK))
		sync_entity_load_avg(&p->se);

	while (sd) {
		struct sched_group *group;
		struct sched_domain *tmp;
		int weight;

		if (!(sd->flags & sd_flag)) {
			sd = sd->child;
			continue;
		}

		group = find_idlest_group(sd, p, cpu);
		if (!group) {
			sd = sd->child;
			continue;
		}

		new_cpu = find_idlest_group_cpu(group, p, cpu);
		if (new_cpu == cpu) {
			/* Now try balancing at a lower domain level of 'cpu': */
			sd = sd->child;
			continue;
		}

		/* Now try balancing at a lower domain level of 'new_cpu': */
		cpu = new_cpu;
		weight = sd->span_weight;
		sd = NULL;
		for_each_domain(cpu, tmp) {
			if (weight <= tmp->span_weight)
				break;
			if (tmp->flags & sd_flag)
				sd = tmp;
		}
	}

	return new_cpu;
}

static inline int __select_idle_cpu(int cpu, struct task_struct *p)
{
	if ((available_idle_cpu(cpu) || sched_idle_cpu(cpu)) &&
	    sched_cpu_cookie_match(cpu_rq(cpu), p))
		return cpu;

	return -1;
}

#ifdef CONFIG_SCHED_SMT
DEFINE_STATIC_KEY_FALSE(sched_smt_present);
EXPORT_SYMBOL_GPL(sched_smt_present);

static inline void set_idle_cores(int cpu, int val)
{
	struct sched_domain_shared *sds;

	sds = rcu_dereference(per_cpu(sd_llc_shared, cpu));
	if (sds)
		WRITE_ONCE(sds->has_idle_cores, val);
}

static inline bool test_idle_cores(int cpu, bool def)
{
	struct sched_domain_shared *sds;

	sds = rcu_dereference(per_cpu(sd_llc_shared, cpu));
	if (sds)
		return READ_ONCE(sds->has_idle_cores);

	return def;
}

/*
 * Scans the local SMT mask to see if the entire core is idle, and records this
 * information in sd_llc_shared->has_idle_cores.
 *
 * Since SMT siblings share all cache levels, inspecting this limited remote
 * state should be fairly cheap.
 */
void __update_idle_core(struct rq *rq)
{
	int core = cpu_of(rq);
	int cpu;

	rcu_read_lock();
	if (test_idle_cores(core, true))
		goto unlock;

	for_each_cpu(cpu, cpu_smt_mask(core)) {
		if (cpu == core)
			continue;

		if (!available_idle_cpu(cpu))
			goto unlock;
	}

	set_idle_cores(core, 1);
unlock:
	rcu_read_unlock();
}

/*
 * Scan the entire LLC domain for idle cores; this dynamically switches off if
 * there are no idle cores left in the system; tracked through
 * sd_llc->shared->has_idle_cores and enabled through update_idle_core() above.
 */
static int select_idle_core(struct task_struct *p, int core, struct cpumask *cpus, int *idle_cpu)
{
	bool idle = true;
	int cpu;

	if (!static_branch_likely(&sched_smt_present))
		return __select_idle_cpu(core, p);

	for_each_cpu(cpu, cpu_smt_mask(core)) {
		if (!available_idle_cpu(cpu)) {
			idle = false;
			if (*idle_cpu == -1) {
				if (sched_idle_cpu(cpu) && cpumask_test_cpu(cpu, p->cpus_ptr)) {
					*idle_cpu = cpu;
					break;
				}
				continue;
			}
			break;
		}
		if (*idle_cpu == -1 && cpumask_test_cpu(cpu, p->cpus_ptr))
			*idle_cpu = cpu;
	}

	if (idle)
		return core;

	cpumask_andnot(cpus, cpus, cpu_smt_mask(core));
	return -1;
}

/*
 * Scan the local SMT mask for idle CPUs.
 */
static int select_idle_smt(struct task_struct *p, struct sched_domain *sd, int target)
{
	int cpu;

	for_each_cpu(cpu, cpu_smt_mask(target)) {
		if (!cpumask_test_cpu(cpu, p->cpus_ptr) ||
		    !cpumask_test_cpu(cpu, sched_domain_span(sd)))
			continue;
		if (available_idle_cpu(cpu) || sched_idle_cpu(cpu))
			return cpu;
	}

	return -1;
}

#else /* CONFIG_SCHED_SMT */

static inline void set_idle_cores(int cpu, int val)
{
}

static inline bool test_idle_cores(int cpu, bool def)
{
	return def;
}

static inline int select_idle_core(struct task_struct *p, int core, struct cpumask *cpus, int *idle_cpu)
{
	return __select_idle_cpu(core, p);
}

static inline int select_idle_smt(struct task_struct *p, struct sched_domain *sd, int target)
{
	return -1;
}

#endif /* CONFIG_SCHED_SMT */

/*
 * Scan the LLC domain for idle CPUs; this is dynamically regulated by
 * comparing the average scan cost (tracked in sd->avg_scan_cost) against the
 * average idle time for this rq (as found in rq->avg_idle).
 */
static int select_idle_cpu(struct task_struct *p, struct sched_domain *sd, bool has_idle_core, int target)
{
	struct cpumask *cpus = this_cpu_cpumask_var_ptr(select_idle_mask);
	int i, cpu, idle_cpu = -1, nr = INT_MAX;
	struct rq *this_rq = this_rq();
	int this = smp_processor_id();
	struct sched_domain *this_sd;
	u64 time = 0;

	this_sd = rcu_dereference(*this_cpu_ptr(&sd_llc));
	if (!this_sd)
		return -1;

	cpumask_and(cpus, sched_domain_span(sd), p->cpus_ptr);

	if (sched_feat(SIS_PROP) && !has_idle_core) {
		u64 avg_cost, avg_idle, span_avg;
		unsigned long now = jiffies;

		/*
		 * If we're busy, the assumption that the last idle period
		 * predicts the future is flawed; age away the remaining
		 * predicted idle time.
		 */
		if (unlikely(this_rq->wake_stamp < now)) {
			while (this_rq->wake_stamp < now && this_rq->wake_avg_idle) {
				this_rq->wake_stamp++;
				this_rq->wake_avg_idle >>= 1;
			}
		}

		avg_idle = this_rq->wake_avg_idle;
		avg_cost = this_sd->avg_scan_cost + 1;

		span_avg = sd->span_weight * avg_idle;
		if (span_avg > 4*avg_cost)
			nr = div_u64(span_avg, avg_cost);
		else
			nr = 4;

		time = cpu_clock(this);
	}

	for_each_cpu_wrap(cpu, cpus, target + 1) {
		if (has_idle_core) {
			i = select_idle_core(p, cpu, cpus, &idle_cpu);
			if ((unsigned int)i < nr_cpumask_bits)
				return i;

		} else {
			if (!--nr)
				return -1;
			idle_cpu = __select_idle_cpu(cpu, p);
			if ((unsigned int)idle_cpu < nr_cpumask_bits)
				break;
		}
	}

	if (has_idle_core)
		set_idle_cores(target, false);

	if (sched_feat(SIS_PROP) && !has_idle_core) {
		time = cpu_clock(this) - time;

		/*
		 * Account for the scan cost of wakeups against the average
		 * idle time.
		 */
		this_rq->wake_avg_idle -= min(this_rq->wake_avg_idle, time);

		update_avg(&this_sd->avg_scan_cost, time);
	}

	return idle_cpu;
}

/*
 * Scan the asym_capacity domain for idle CPUs; pick the first idle one on which
 * the task fits. If no CPU is big enough, but there are idle ones, try to
 * maximize capacity.
 */
static int
select_idle_capacity(struct task_struct *p, struct sched_domain *sd, int target)
{
	unsigned long task_util, best_cap = 0;
	int cpu, best_cpu = -1;
	struct cpumask *cpus;

	cpus = this_cpu_cpumask_var_ptr(select_idle_mask);
	cpumask_and(cpus, sched_domain_span(sd), p->cpus_ptr);

	task_util = uclamp_task_util(p);

	for_each_cpu_wrap(cpu, cpus, target) {
		unsigned long cpu_cap = capacity_of(cpu);

		if (!available_idle_cpu(cpu) && !sched_idle_cpu(cpu))
			continue;
		if (fits_capacity(task_util, cpu_cap))
			return cpu;

		if (cpu_cap > best_cap) {
			best_cap = cpu_cap;
			best_cpu = cpu;
		}
	}

	return best_cpu;
}

static inline bool asym_fits_capacity(unsigned long task_util, int cpu)
{
	if (static_branch_unlikely(&sched_asym_cpucapacity))
		return fits_capacity(task_util, capacity_of(cpu));

	return true;
}

/*
 * Try and locate an idle core/thread in the LLC cache domain.
 */
static int select_idle_sibling(struct task_struct *p, int prev, int target)
{
	bool has_idle_core = false;
	struct sched_domain *sd;
	unsigned long task_util;
	int i, recent_used_cpu;

	/*
	 * On asymmetric system, update task utilization because we will check
	 * that the task fits with cpu's capacity.
	 */
	if (static_branch_unlikely(&sched_asym_cpucapacity)) {
		sync_entity_load_avg(&p->se);
		task_util = uclamp_task_util(p);
	}

	/*
	 * per-cpu select_idle_mask usage
	 */
	lockdep_assert_irqs_disabled();

	if ((available_idle_cpu(target) || sched_idle_cpu(target)) &&
	    asym_fits_capacity(task_util, target))
		return target;

	/*
	 * If the previous CPU is cache affine and idle, don't be stupid:
	 */
	if (prev != target && cpus_share_cache(prev, target) &&
	    (available_idle_cpu(prev) || sched_idle_cpu(prev)) &&
	    asym_fits_capacity(task_util, prev))
		return prev;

	/*
	 * Allow a per-cpu kthread to stack with the wakee if the
	 * kworker thread and the tasks previous CPUs are the same.
	 * The assumption is that the wakee queued work for the
	 * per-cpu kthread that is now complete and the wakeup is
	 * essentially a sync wakeup. An obvious example of this
	 * pattern is IO completions.
	 */
	if (is_per_cpu_kthread(current) &&
	    in_task() &&
	    prev == smp_processor_id() &&
	    this_rq()->nr_running <= 1 &&
	    asym_fits_capacity(task_util, prev)) {
		return prev;
	}

	/* Check a recently used CPU as a potential idle candidate: */
	recent_used_cpu = p->recent_used_cpu;
	p->recent_used_cpu = prev;
	if (recent_used_cpu != prev &&
	    recent_used_cpu != target &&
	    cpus_share_cache(recent_used_cpu, target) &&
	    (available_idle_cpu(recent_used_cpu) || sched_idle_cpu(recent_used_cpu)) &&
	    cpumask_test_cpu(p->recent_used_cpu, p->cpus_ptr) &&
	    asym_fits_capacity(task_util, recent_used_cpu)) {
		return recent_used_cpu;
	}

	/*
	 * For asymmetric CPU capacity systems, our domain of interest is
	 * sd_asym_cpucapacity rather than sd_llc.
	 */
	if (static_branch_unlikely(&sched_asym_cpucapacity)) {
		sd = rcu_dereference(per_cpu(sd_asym_cpucapacity, target));
		/*
		 * On an asymmetric CPU capacity system where an exclusive
		 * cpuset defines a symmetric island (i.e. one unique
		 * capacity_orig value through the cpuset), the key will be set
		 * but the CPUs within that cpuset will not have a domain with
		 * SD_ASYM_CPUCAPACITY. These should follow the usual symmetric
		 * capacity path.
		 */
		if (sd) {
			i = select_idle_capacity(p, sd, target);
			return ((unsigned)i < nr_cpumask_bits) ? i : target;
		}
	}

	sd = rcu_dereference(per_cpu(sd_llc, target));
	if (!sd)
		return target;

	if (sched_smt_active()) {
		has_idle_core = test_idle_cores(target, false);

		if (!has_idle_core && cpus_share_cache(prev, target)) {
			i = select_idle_smt(p, sd, prev);
			if ((unsigned int)i < nr_cpumask_bits)
				return i;
		}
	}

	i = select_idle_cpu(p, sd, has_idle_core, target);
	if ((unsigned)i < nr_cpumask_bits)
		return i;

	return target;
}

/*
 * cpu_util_without: compute cpu utilization without any contributions from *p
 * @cpu: the CPU which utilization is requested
 * @p: the task which utilization should be discounted
 *
 * The utilization of a CPU is defined by the utilization of tasks currently
 * enqueued on that CPU as well as tasks which are currently sleeping after an
 * execution on that CPU.
 *
 * This method returns the utilization of the specified CPU by discounting the
 * utilization of the specified task, whenever the task is currently
 * contributing to the CPU utilization.
 */
static unsigned long cpu_util_without(int cpu, struct task_struct *p)
{
	struct cfs_rq *cfs_rq;
	unsigned int util;

	/* Task has no contribution or is new */
	if (cpu != task_cpu(p) || !READ_ONCE(p->se.avg.last_update_time))
		return cpu_util_cfs(cpu);

	cfs_rq = &cpu_rq(cpu)->cfs;
	util = READ_ONCE(cfs_rq->avg.util_avg);

	/* Discount task's util from CPU's util */
	lsub_positive(&util, task_util(p));

	/*
	 * Covered cases:
	 *
	 * a) if *p is the only task sleeping on this CPU, then:
	 *      cpu_util (== task_util) > util_est (== 0)
	 *    and thus we return:
	 *      cpu_util_without = (cpu_util - task_util) = 0
	 *
	 * b) if other tasks are SLEEPING on this CPU, which is now exiting
	 *    IDLE, then:
	 *      cpu_util >= task_util
	 *      cpu_util > util_est (== 0)
	 *    and thus we discount *p's blocked utilization to return:
	 *      cpu_util_without = (cpu_util - task_util) >= 0
	 *
	 * c) if other tasks are RUNNABLE on that CPU and
	 *      util_est > cpu_util
	 *    then we use util_est since it returns a more restrictive
	 *    estimation of the spare capacity on that CPU, by just
	 *    considering the expected utilization of tasks already
	 *    runnable on that CPU.
	 *
	 * Cases a) and b) are covered by the above code, while case c) is
	 * covered by the following code when estimated utilization is
	 * enabled.
	 */
	if (sched_feat(UTIL_EST)) {
		unsigned int estimated =
			READ_ONCE(cfs_rq->avg.util_est.enqueued);

		/*
		 * Despite the following checks we still have a small window
		 * for a possible race, when an execl's select_task_rq_fair()
		 * races with LB's detach_task():
		 *
		 *   detach_task()
		 *     p->on_rq = TASK_ON_RQ_MIGRATING;
		 *     ---------------------------------- A
		 *     deactivate_task()                   \
		 *       dequeue_task()                     + RaceTime
		 *         util_est_dequeue()              /
		 *     ---------------------------------- B
		 *
		 * The additional check on "current == p" it's required to
		 * properly fix the execl regression and it helps in further
		 * reducing the chances for the above race.
		 */
		if (unlikely(task_on_rq_queued(p) || current == p))
			lsub_positive(&estimated, _task_util_est(p));

		util = max(util, estimated);
	}

	/*
	 * Utilization (estimated) can exceed the CPU capacity, thus let's
	 * clamp to the maximum CPU capacity to ensure consistency with
	 * cpu_util.
	 */
	return min_t(unsigned long, util, capacity_orig_of(cpu));
}

/*
 * Predicts what cpu_util(@cpu) would return if @p was migrated (and enqueued)
 * to @dst_cpu.
 */
static unsigned long cpu_util_next(int cpu, struct task_struct *p, int dst_cpu)
{
	struct cfs_rq *cfs_rq = &cpu_rq(cpu)->cfs;
	unsigned long util_est, util = READ_ONCE(cfs_rq->avg.util_avg);

	/*
	 * If @p migrates from @cpu to another, remove its contribution. Or,
	 * if @p migrates from another CPU to @cpu, add its contribution. In
	 * the other cases, @cpu is not impacted by the migration, so the
	 * util_avg should already be correct.
	 */
	if (task_cpu(p) == cpu && dst_cpu != cpu)
		lsub_positive(&util, task_util(p));
	else if (task_cpu(p) != cpu && dst_cpu == cpu)
		util += task_util(p);

	if (sched_feat(UTIL_EST)) {
		util_est = READ_ONCE(cfs_rq->avg.util_est.enqueued);

		/*
		 * During wake-up, the task isn't enqueued yet and doesn't
		 * appear in the cfs_rq->avg.util_est.enqueued of any rq,
		 * so just add it (if needed) to "simulate" what will be
		 * cpu_util after the task has been enqueued.
		 */
		if (dst_cpu == cpu)
			util_est += _task_util_est(p);

		util = max(util, util_est);
	}

	return min(util, capacity_orig_of(cpu));
}

/*
 * compute_energy(): Estimates the energy that @pd would consume if @p was
 * migrated to @dst_cpu. compute_energy() predicts what will be the utilization
 * landscape of @pd's CPUs after the task migration, and uses the Energy Model
 * to compute what would be the energy if we decided to actually migrate that
 * task.
 */
static long
compute_energy(struct task_struct *p, int dst_cpu, struct perf_domain *pd)
{
	struct cpumask *pd_mask = perf_domain_span(pd);
	unsigned long cpu_cap = arch_scale_cpu_capacity(cpumask_first(pd_mask));
	unsigned long max_util = 0, sum_util = 0;
	unsigned long _cpu_cap = cpu_cap;
	int cpu;

	_cpu_cap -= arch_scale_thermal_pressure(cpumask_first(pd_mask));

	/*
	 * The capacity state of CPUs of the current rd can be driven by CPUs
	 * of another rd if they belong to the same pd. So, account for the
	 * utilization of these CPUs too by masking pd with cpu_online_mask
	 * instead of the rd span.
	 *
	 * If an entire pd is outside of the current rd, it will not appear in
	 * its pd list and will not be accounted by compute_energy().
	 */
	for_each_cpu_and(cpu, pd_mask, cpu_online_mask) {
		unsigned long util_freq = cpu_util_next(cpu, p, dst_cpu);
		unsigned long cpu_util, util_running = util_freq;
		struct task_struct *tsk = NULL;

		/*
		 * When @p is placed on @cpu:
		 *
		 * util_running = max(cpu_util, cpu_util_est) +
		 *		  max(task_util, _task_util_est)
		 *
		 * while cpu_util_next is: max(cpu_util + task_util,
		 *			       cpu_util_est + _task_util_est)
		 */
		if (cpu == dst_cpu) {
			tsk = p;
			util_running =
				cpu_util_next(cpu, p, -1) + task_util_est(p);
		}

		/*
		 * Busy time computation: utilization clamping is not
		 * required since the ratio (sum_util / cpu_capacity)
		 * is already enough to scale the EM reported power
		 * consumption at the (eventually clamped) cpu_capacity.
		 */
		cpu_util = effective_cpu_util(cpu, util_running, cpu_cap,
					      ENERGY_UTIL, NULL);

		sum_util += min(cpu_util, _cpu_cap);

		/*
		 * Performance domain frequency: utilization clamping
		 * must be considered since it affects the selection
		 * of the performance domain frequency.
		 * NOTE: in case RT tasks are running, by default the
		 * FREQUENCY_UTIL's utilization can be max OPP.
		 */
		cpu_util = effective_cpu_util(cpu, util_freq, cpu_cap,
					      FREQUENCY_UTIL, tsk);
		max_util = max(max_util, min(cpu_util, _cpu_cap));
	}

	return em_cpu_energy(pd->em_pd, max_util, sum_util, _cpu_cap);
}

/*
 * find_energy_efficient_cpu(): Find most energy-efficient target CPU for the
 * waking task. find_energy_efficient_cpu() looks for the CPU with maximum
 * spare capacity in each performance domain and uses it as a potential
 * candidate to execute the task. Then, it uses the Energy Model to figure
 * out which of the CPU candidates is the most energy-efficient.
 *
 * The rationale for this heuristic is as follows. In a performance domain,
 * all the most energy efficient CPU candidates (according to the Energy
 * Model) are those for which we'll request a low frequency. When there are
 * several CPUs for which the frequency request will be the same, we don't
 * have enough data to break the tie between them, because the Energy Model
 * only includes active power costs. With this model, if we assume that
 * frequency requests follow utilization (e.g. using schedutil), the CPU with
 * the maximum spare capacity in a performance domain is guaranteed to be among
 * the best candidates of the performance domain.
 *
 * In practice, it could be preferable from an energy standpoint to pack
 * small tasks on a CPU in order to let other CPUs go in deeper idle states,
 * but that could also hurt our chances to go cluster idle, and we have no
 * ways to tell with the current Energy Model if this is actually a good
 * idea or not. So, find_energy_efficient_cpu() basically favors
 * cluster-packing, and spreading inside a cluster. That should at least be
 * a good thing for latency, and this is consistent with the idea that most
 * of the energy savings of EAS come from the asymmetry of the system, and
 * not so much from breaking the tie between identical CPUs. That's also the
 * reason why EAS is enabled in the topology code only for systems where
 * SD_ASYM_CPUCAPACITY is set.
 *
 * NOTE: Forkees are not accepted in the energy-aware wake-up path because
 * they don't have any useful utilization data yet and it's not possible to
 * forecast their impact on energy consumption. Consequently, they will be
 * placed by find_idlest_cpu() on the least loaded CPU, which might turn out
 * to be energy-inefficient in some use-cases. The alternative would be to
 * bias new tasks towards specific types of CPUs first, or to try to infer
 * their util_avg from the parent task, but those heuristics could hurt
 * other use-cases too. So, until someone finds a better way to solve this,
 * let's keep things simple by re-using the existing slow path.
 */
static int find_energy_efficient_cpu(struct task_struct *p, int prev_cpu)
{
	unsigned long prev_delta = ULONG_MAX, best_delta = ULONG_MAX;
	struct root_domain *rd = cpu_rq(smp_processor_id())->rd;
	int cpu, best_energy_cpu = prev_cpu, target = -1;
	unsigned long cpu_cap, util, base_energy = 0;
	struct sched_domain *sd;
	struct perf_domain *pd;

	rcu_read_lock();
	pd = rcu_dereference(rd->pd);
	if (!pd || READ_ONCE(rd->overutilized))
		goto unlock;

	/*
	 * Energy-aware wake-up happens on the lowest sched_domain starting
	 * from sd_asym_cpucapacity spanning over this_cpu and prev_cpu.
	 */
	sd = rcu_dereference(*this_cpu_ptr(&sd_asym_cpucapacity));
	while (sd && !cpumask_test_cpu(prev_cpu, sched_domain_span(sd)))
		sd = sd->parent;
	if (!sd)
		goto unlock;

	target = prev_cpu;

	sync_entity_load_avg(&p->se);
	if (!task_util_est(p))
		goto unlock;

	for (; pd; pd = pd->next) {
		unsigned long cur_delta, spare_cap, max_spare_cap = 0;
		bool compute_prev_delta = false;
		unsigned long base_energy_pd;
		int max_spare_cap_cpu = -1;

		for_each_cpu_and(cpu, perf_domain_span(pd), sched_domain_span(sd)) {
			if (!cpumask_test_cpu(cpu, p->cpus_ptr))
				continue;

			util = cpu_util_next(cpu, p, cpu);
			cpu_cap = capacity_of(cpu);
			spare_cap = cpu_cap;
			lsub_positive(&spare_cap, util);

			/*
			 * Skip CPUs that cannot satisfy the capacity request.
			 * IOW, placing the task there would make the CPU
			 * overutilized. Take uclamp into account to see how
			 * much capacity we can get out of the CPU; this is
			 * aligned with sched_cpu_util().
			 */
			util = uclamp_rq_util_with(cpu_rq(cpu), util, p);
			if (!fits_capacity(util, cpu_cap))
				continue;

			if (cpu == prev_cpu) {
				/* Always use prev_cpu as a candidate. */
				compute_prev_delta = true;
			} else if (spare_cap > max_spare_cap) {
				/*
				 * Find the CPU with the maximum spare capacity
				 * in the performance domain.
				 */
				max_spare_cap = spare_cap;
				max_spare_cap_cpu = cpu;
			}
		}

		if (max_spare_cap_cpu < 0 && !compute_prev_delta)
			continue;

		/* Compute the 'base' energy of the pd, without @p */
		base_energy_pd = compute_energy(p, -1, pd);
		base_energy += base_energy_pd;

		/* Evaluate the energy impact of using prev_cpu. */
		if (compute_prev_delta) {
			prev_delta = compute_energy(p, prev_cpu, pd);
			if (prev_delta < base_energy_pd)
				goto unlock;
			prev_delta -= base_energy_pd;
			best_delta = min(best_delta, prev_delta);
		}

		/* Evaluate the energy impact of using max_spare_cap_cpu. */
		if (max_spare_cap_cpu >= 0) {
			cur_delta = compute_energy(p, max_spare_cap_cpu, pd);
			if (cur_delta < base_energy_pd)
				goto unlock;
			cur_delta -= base_energy_pd;
			if (cur_delta < best_delta) {
				best_delta = cur_delta;
				best_energy_cpu = max_spare_cap_cpu;
			}
		}
	}
	rcu_read_unlock();

	/*
	 * Pick the best CPU if prev_cpu cannot be used, or if it saves at
	 * least 6% of the energy used by prev_cpu.
	 */
	if ((prev_delta == ULONG_MAX) ||
	    (prev_delta - best_delta) > ((prev_delta + base_energy) >> 4))
		target = best_energy_cpu;

	return target;

unlock:
	rcu_read_unlock();

	return target;
}

/*
 * select_task_rq_fair: Select target runqueue for the waking task in domains
 * that have the relevant SD flag set. In practice, this is SD_BALANCE_WAKE,
 * SD_BALANCE_FORK, or SD_BALANCE_EXEC.
 *
 * Balances load by selecting the idlest CPU in the idlest group, or under
 * certain conditions an idle sibling CPU if the domain has SD_WAKE_AFFINE set.
 *
 * Returns the target CPU number.
 */
static int
select_task_rq_fair(struct task_struct *p, int prev_cpu, int wake_flags)
{
	int sync = (wake_flags & WF_SYNC) && !(current->flags & PF_EXITING);
	struct sched_domain *tmp, *sd = NULL;
	int cpu = smp_processor_id();
	int new_cpu = prev_cpu;
	int want_affine = 0;
	/* SD_flags and WF_flags share the first nibble */
	int sd_flag = wake_flags & 0xF;

	/*
	 * required for stable ->cpus_allowed
	 */
	lockdep_assert_held(&p->pi_lock);
	if (wake_flags & WF_TTWU) {
		record_wakee(p);

		if (sched_energy_enabled()) {
			new_cpu = find_energy_efficient_cpu(p, prev_cpu);
			if (new_cpu >= 0)
				return new_cpu;
			new_cpu = prev_cpu;
		}

		want_affine = !wake_wide(p) && cpumask_test_cpu(cpu, p->cpus_ptr);
	}

	rcu_read_lock();
	for_each_domain(cpu, tmp) {
		/*
		 * If both 'cpu' and 'prev_cpu' are part of this domain,
		 * cpu is a valid SD_WAKE_AFFINE target.
		 */
		if (want_affine && (tmp->flags & SD_WAKE_AFFINE) &&
		    cpumask_test_cpu(prev_cpu, sched_domain_span(tmp))) {
			if (cpu != prev_cpu)
				new_cpu = wake_affine(tmp, p, cpu, prev_cpu, sync);

			sd = NULL; /* Prefer wake_affine over balance flags */
			break;
		}

		/*
		 * Usually only true for WF_EXEC and WF_FORK, as sched_domains
		 * usually do not have SD_BALANCE_WAKE set. That means wakeup
		 * will usually go to the fast path.
		 */
		if (tmp->flags & sd_flag)
			sd = tmp;
		else if (!want_affine)
			break;
	}

	if (unlikely(sd)) {
		/* Slow path */
		new_cpu = find_idlest_cpu(sd, p, cpu, prev_cpu, sd_flag);
	} else if (wake_flags & WF_TTWU) { /* XXX always ? */
		/* Fast path */
		new_cpu = select_idle_sibling(p, prev_cpu, new_cpu);
	}
	rcu_read_unlock();

	return new_cpu;
}

static void detach_entity_cfs_rq(struct sched_entity *se);

/*
 * Called immediately before a task is migrated to a new CPU; task_cpu(p) and
 * cfs_rq_of(p) references at time of call are still valid and identify the
 * previous CPU. The caller guarantees p->pi_lock or task_rq(p)->lock is held.
 */
static void migrate_task_rq_fair(struct task_struct *p, int new_cpu)
{
	/*
	 * As blocked tasks retain absolute vruntime the migration needs to
	 * deal with this by subtracting the old and adding the new
	 * min_vruntime -- the latter is done by enqueue_entity() when placing
	 * the task on the new runqueue.
	 */
	if (READ_ONCE(p->__state) == TASK_WAKING) {
		struct sched_entity *se = &p->se;
		struct cfs_rq *cfs_rq = cfs_rq_of(se);
		u64 min_vruntime;

#ifndef CONFIG_64BIT
		u64 min_vruntime_copy;

		do {
			min_vruntime_copy = cfs_rq->min_vruntime_copy;
			smp_rmb();
			min_vruntime = cfs_rq->min_vruntime;
		} while (min_vruntime != min_vruntime_copy);
#else
		min_vruntime = cfs_rq->min_vruntime;
#endif

		se->vruntime -= min_vruntime;
	}

	if (p->on_rq == TASK_ON_RQ_MIGRATING) {
		/*
		 * In case of TASK_ON_RQ_MIGRATING we in fact hold the 'old'
		 * rq->lock and can modify state directly.
		 */
		lockdep_assert_rq_held(task_rq(p));
		detach_entity_cfs_rq(&p->se);

	} else {
		/*
		 * We are supposed to update the task to "current" time, then
		 * its up to date and ready to go to new CPU/cfs_rq. But we
		 * have difficulty in getting what current time is, so simply
		 * throw away the out-of-date time. This will result in the
		 * wakee task is less decayed, but giving the wakee more load
		 * sounds not bad.
		 */
		remove_entity_load_avg(&p->se);
	}

	/* Tell new CPU we are migrated */
	p->se.avg.last_update_time = 0;

	/* We have migrated, no longer consider this task hot */
	p->se.exec_start = 0;

	update_scan_period(p, new_cpu);
}

static void task_dead_fair(struct task_struct *p)
{
	remove_entity_load_avg(&p->se);
}

static int
balance_fair(struct rq *rq, struct task_struct *prev, struct rq_flags *rf)
{
	if (rq->nr_running)
		return 1;

	return newidle_balance(rq, rf) != 0;
}
#endif /* CONFIG_SMP */

static unsigned long wakeup_gran(struct sched_entity *se)
{
	unsigned long gran = sysctl_sched_wakeup_granularity;

	/*
	 * Since its curr running now, convert the gran from real-time
	 * to virtual-time in his units.
	 *
	 * By using 'se' instead of 'curr' we penalize light tasks, so
	 * they get preempted easier. That is, if 'se' < 'curr' then
	 * the resulting gran will be larger, therefore penalizing the
	 * lighter, if otoh 'se' > 'curr' then the resulting gran will
	 * be smaller, again penalizing the lighter task.
	 *
	 * This is especially important for buddies when the leftmost
	 * task is higher priority than the buddy.
	 */
	return calc_delta_fair(gran, se);
}

/*
 * Should 'se' preempt 'curr'.
 *
 *             |s1
 *        |s2
 *   |s3
 *         g
 *      |<--->|c
 *
 *  w(c, s1) = -1
 *  w(c, s2) =  0
 *  w(c, s3) =  1
 *
 */
static int
wakeup_preempt_entity(struct sched_entity *curr, struct sched_entity *se)
{
	s64 gran, vdiff = curr->vruntime - se->vruntime;

	if (vdiff <= 0)
		return -1;

	gran = wakeup_gran(se);
	if (vdiff > gran)
		return 1;

	return 0;
}

static void set_last_buddy(struct sched_entity *se)
{
	for_each_sched_entity(se) {
		if (SCHED_WARN_ON(!se->on_rq))
			return;
		if (se_is_idle(se))
			return;
		cfs_rq_of(se)->last = se;
	}
}

static void set_next_buddy(struct sched_entity *se)
{
	for_each_sched_entity(se) {
		if (SCHED_WARN_ON(!se->on_rq))
			return;
		if (se_is_idle(se))
			return;
		cfs_rq_of(se)->next = se;
	}
}

static void set_skip_buddy(struct sched_entity *se)
{
	for_each_sched_entity(se)
		cfs_rq_of(se)->skip = se;
}

/*
 * Preempt the current task with a newly woken task if needed:
 */
static void check_preempt_wakeup(struct rq *rq, struct task_struct *p, int wake_flags)
{
	struct task_struct *curr = rq->curr;
	struct sched_entity *se = &curr->se, *pse = &p->se;
	struct cfs_rq *cfs_rq = task_cfs_rq(curr);
	int scale = cfs_rq->nr_running >= sched_nr_latency;
	int next_buddy_marked = 0;
	int cse_is_idle, pse_is_idle;

	if (unlikely(se == pse))
		return;

	/*
	 * This is possible from callers such as attach_tasks(), in which we
	 * unconditionally check_preempt_curr() after an enqueue (which may have
	 * lead to a throttle).  This both saves work and prevents false
	 * next-buddy nomination below.
	 */
	if (unlikely(throttled_hierarchy(cfs_rq_of(pse))))
		return;

	if (sched_feat(NEXT_BUDDY) && scale && !(wake_flags & WF_FORK)) {
		set_next_buddy(pse);
		next_buddy_marked = 1;
	}

	/*
	 * We can come here with TIF_NEED_RESCHED already set from new task
	 * wake up path.
	 *
	 * Note: this also catches the edge-case of curr being in a throttled
	 * group (e.g. via set_curr_task), since update_curr() (in the
	 * enqueue of curr) will have resulted in resched being set.  This
	 * prevents us from potentially nominating it as a false LAST_BUDDY
	 * below.
	 */
	if (test_tsk_need_resched(curr))
		return;

	/* Idle tasks are by definition preempted by non-idle tasks. */
	if (unlikely(task_has_idle_policy(curr)) &&
	    likely(!task_has_idle_policy(p)))
		goto preempt;

	/*
	 * Batch and idle tasks do not preempt non-idle tasks (their preemption
	 * is driven by the tick):
	 */
	if (unlikely(p->policy != SCHED_NORMAL) || !sched_feat(WAKEUP_PREEMPTION))
		return;

	find_matching_se(&se, &pse);
	BUG_ON(!pse);

	cse_is_idle = se_is_idle(se);
	pse_is_idle = se_is_idle(pse);

	/*
	 * Preempt an idle group in favor of a non-idle group (and don't preempt
	 * in the inverse case).
	 */
	if (cse_is_idle && !pse_is_idle)
		goto preempt;
	if (cse_is_idle != pse_is_idle)
		return;

	update_curr(cfs_rq_of(se));
	if (wakeup_preempt_entity(se, pse) == 1) {
		/*
		 * Bias pick_next to pick the sched entity that is
		 * triggering this preemption.
		 */
		if (!next_buddy_marked)
			set_next_buddy(pse);
		goto preempt;
	}

	return;

preempt:
	resched_curr(rq);
	/*
	 * Only set the backward buddy when the current task is still
	 * on the rq. This can happen when a wakeup gets interleaved
	 * with schedule on the ->pre_schedule() or idle_balance()
	 * point, either of which can * drop the rq lock.
	 *
	 * Also, during early boot the idle thread is in the fair class,
	 * for obvious reasons its a bad idea to schedule back to it.
	 */
	if (unlikely(!se->on_rq || curr == rq->idle))
		return;

	if (sched_feat(LAST_BUDDY) && scale && entity_is_task(se))
		set_last_buddy(se);
}

#ifdef CONFIG_SMP
static struct task_struct *pick_task_fair(struct rq *rq)
{
	struct sched_entity *se;
	struct cfs_rq *cfs_rq;

again:
	cfs_rq = &rq->cfs;
	if (!cfs_rq->nr_running)
		return NULL;

	do {
		struct sched_entity *curr = cfs_rq->curr;

		/* When we pick for a remote RQ, we'll not have done put_prev_entity() */
		if (curr) {
			if (curr->on_rq)
				update_curr(cfs_rq);
			else
				curr = NULL;

			if (unlikely(check_cfs_rq_runtime(cfs_rq)))
				goto again;
		}

		se = pick_next_entity(cfs_rq, curr);
		cfs_rq = group_cfs_rq(se);
	} while (cfs_rq);

	return task_of(se);
}
#endif

struct task_struct *
pick_next_task_fair(struct rq *rq, struct task_struct *prev, struct rq_flags *rf)
{
	struct cfs_rq *cfs_rq = &rq->cfs;
	struct sched_entity *se;
	struct task_struct *p;
	int new_tasks;

again:
	if (!sched_fair_runnable(rq))
		goto idle;

#ifdef CONFIG_FAIR_GROUP_SCHED
	if (!prev || prev->sched_class != &fair_sched_class)
		goto simple;

	/*
	 * Because of the set_next_buddy() in dequeue_task_fair() it is rather
	 * likely that a next task is from the same cgroup as the current.
	 *
	 * Therefore attempt to avoid putting and setting the entire cgroup
	 * hierarchy, only change the part that actually changes.
	 */

	do {
		struct sched_entity *curr = cfs_rq->curr;

		/*
		 * Since we got here without doing put_prev_entity() we also
		 * have to consider cfs_rq->curr. If it is still a runnable
		 * entity, update_curr() will update its vruntime, otherwise
		 * forget we've ever seen it.
		 */
		if (curr) {
			if (curr->on_rq)
				update_curr(cfs_rq);
			else
				curr = NULL;

			/*
			 * This call to check_cfs_rq_runtime() will do the
			 * throttle and dequeue its entity in the parent(s).
			 * Therefore the nr_running test will indeed
			 * be correct.
			 */
			if (unlikely(check_cfs_rq_runtime(cfs_rq))) {
				cfs_rq = &rq->cfs;

				if (!cfs_rq->nr_running)
					goto idle;

				goto simple;
			}
		}

		se = pick_next_entity(cfs_rq, curr);
		cfs_rq = group_cfs_rq(se);
	} while (cfs_rq);

	p = task_of(se);

	/*
	 * Since we haven't yet done put_prev_entity and if the selected task
	 * is a different task than we started out with, try and touch the
	 * least amount of cfs_rqs.
	 */
	if (prev != p) {
		struct sched_entity *pse = &prev->se;

		while (!(cfs_rq = is_same_group(se, pse))) {
			int se_depth = se->depth;
			int pse_depth = pse->depth;

			if (se_depth <= pse_depth) {
				put_prev_entity(cfs_rq_of(pse), pse);
				pse = parent_entity(pse);
			}
			if (se_depth >= pse_depth) {
				set_next_entity(cfs_rq_of(se), se);
				se = parent_entity(se);
			}
		}

		put_prev_entity(cfs_rq, pse);
		set_next_entity(cfs_rq, se);
	}

	goto done;
simple:
#endif
	if (prev)
		put_prev_task(rq, prev);

	do {
		se = pick_next_entity(cfs_rq, NULL);
		set_next_entity(cfs_rq, se);
		cfs_rq = group_cfs_rq(se);
	} while (cfs_rq);

	p = task_of(se);

done: __maybe_unused;
#ifdef CONFIG_SMP
	/*
	 * Move the next running task to the front of
	 * the list, so our cfs_tasks list becomes MRU
	 * one.
	 */
	list_move(&p->se.group_node, &rq->cfs_tasks);
#endif

	if (hrtick_enabled_fair(rq))
		hrtick_start_fair(rq, p);

	update_misfit_status(p, rq);

	return p;

idle:
	if (!rf)
		return NULL;

	new_tasks = newidle_balance(rq, rf);

	/*
	 * Because newidle_balance() releases (and re-acquires) rq->lock, it is
	 * possible for any higher priority task to appear. In that case we
	 * must re-start the pick_next_entity() loop.
	 */
	if (new_tasks < 0)
		return RETRY_TASK;

	if (new_tasks > 0)
		goto again;

	/*
	 * rq is about to be idle, check if we need to update the
	 * lost_idle_time of clock_pelt
	 */
	update_idle_rq_clock_pelt(rq);

	return NULL;
}

static struct task_struct *__pick_next_task_fair(struct rq *rq)
{
	return pick_next_task_fair(rq, NULL, NULL);
}

/*
 * Account for a descheduled task:
 */
static void put_prev_task_fair(struct rq *rq, struct task_struct *prev)
{
	struct sched_entity *se = &prev->se;
	struct cfs_rq *cfs_rq;

	for_each_sched_entity(se) {
		cfs_rq = cfs_rq_of(se);
		put_prev_entity(cfs_rq, se);
	}
}

/*
 * sched_yield() is very simple
 *
 * The magic of dealing with the ->skip buddy is in pick_next_entity.
 */
static void yield_task_fair(struct rq *rq)
{
	struct task_struct *curr = rq->curr;
	struct cfs_rq *cfs_rq = task_cfs_rq(curr);
	struct sched_entity *se = &curr->se;

	/*
	 * Are we the only task in the tree?
	 */
	if (unlikely(rq->nr_running == 1))
		return;

	clear_buddies(cfs_rq, se);

	if (curr->policy != SCHED_BATCH) {
		update_rq_clock(rq);
		/*
		 * Update run-time statistics of the 'current'.
		 */
		update_curr(cfs_rq);
		/*
		 * Tell update_rq_clock() that we've just updated,
		 * so we don't do microscopic update in schedule()
		 * and double the fastpath cost.
		 */
		rq_clock_skip_update(rq);
	}

	set_skip_buddy(se);
}

static bool yield_to_task_fair(struct rq *rq, struct task_struct *p)
{
	struct sched_entity *se = &p->se;

	/* throttled hierarchies are not runnable */
	if (!se->on_rq || throttled_hierarchy(cfs_rq_of(se)))
		return false;

	/* Tell the scheduler that we'd really like pse to run next. */
	set_next_buddy(se);

	yield_task_fair(rq);

	return true;
}

#ifdef CONFIG_SMP
/**************************************************
 * Fair scheduling class load-balancing methods.
 *
 * BASICS
 *
 * The purpose of load-balancing is to achieve the same basic fairness the
 * per-CPU scheduler provides, namely provide a proportional amount of compute
 * time to each task. This is expressed in the following equation:
 *
 *   W_i,n/P_i == W_j,n/P_j for all i,j                               (1)
 *
 * Where W_i,n is the n-th weight average for CPU i. The instantaneous weight
 * W_i,0 is defined as:
 *
 *   W_i,0 = \Sum_j w_i,j                                             (2)
 *
 * Where w_i,j is the weight of the j-th runnable task on CPU i. This weight
 * is derived from the nice value as per sched_prio_to_weight[].
 *
 * The weight average is an exponential decay average of the instantaneous
 * weight:
 *
 *   W'_i,n = (2^n - 1) / 2^n * W_i,n + 1 / 2^n * W_i,0               (3)
 *
 * C_i is the compute capacity of CPU i, typically it is the
 * fraction of 'recent' time available for SCHED_OTHER task execution. But it
 * can also include other factors [XXX].
 *
 * To achieve this balance we define a measure of imbalance which follows
 * directly from (1):
 *
 *   imb_i,j = max{ avg(W/C), W_i/C_i } - min{ avg(W/C), W_j/C_j }    (4)
 *
 * We them move tasks around to minimize the imbalance. In the continuous
 * function space it is obvious this converges, in the discrete case we get
 * a few fun cases generally called infeasible weight scenarios.
 *
 * [XXX expand on:
 *     - infeasible weights;
 *     - local vs global optima in the discrete case. ]
 *
 *
 * SCHED DOMAINS
 *
 * In order to solve the imbalance equation (4), and avoid the obvious O(n^2)
 * for all i,j solution, we create a tree of CPUs that follows the hardware
 * topology where each level pairs two lower groups (or better). This results
 * in O(log n) layers. Furthermore we reduce the number of CPUs going up the
 * tree to only the first of the previous level and we decrease the frequency
 * of load-balance at each level inv. proportional to the number of CPUs in
 * the groups.
 *
 * This yields:
 *
 *     log_2 n     1     n
 *   \Sum       { --- * --- * 2^i } = O(n)                            (5)
 *     i = 0      2^i   2^i
 *                               `- size of each group
 *         |         |     `- number of CPUs doing load-balance
 *         |         `- freq
 *         `- sum over all levels
 *
 * Coupled with a limit on how many tasks we can migrate every balance pass,
 * this makes (5) the runtime complexity of the balancer.
 *
 * An important property here is that each CPU is still (indirectly) connected
 * to every other CPU in at most O(log n) steps:
 *
 * The adjacency matrix of the resulting graph is given by:
 *
 *             log_2 n
 *   A_i,j = \Union     (i % 2^k == 0) && i / 2^(k+1) == j / 2^(k+1)  (6)
 *             k = 0
 *
 * And you'll find that:
 *
 *   A^(log_2 n)_i,j != 0  for all i,j                                (7)
 *
 * Showing there's indeed a path between every CPU in at most O(log n) steps.
 * The task movement gives a factor of O(m), giving a convergence complexity
 * of:
 *
 *   O(nm log n),  n := nr_cpus, m := nr_tasks                        (8)
 *
 *
 * WORK CONSERVING
 *
 * In order to avoid CPUs going idle while there's still work to do, new idle
 * balancing is more aggressive and has the newly idle CPU iterate up the domain
 * tree itself instead of relying on other CPUs to bring it work.
 *
 * This adds some complexity to both (5) and (8) but it reduces the total idle
 * time.
 *
 * [XXX more?]
 *
 *
 * CGROUPS
 *
 * Cgroups make a horror show out of (2), instead of a simple sum we get:
 *
 *                                s_k,i
 *   W_i,0 = \Sum_j \Prod_k w_k * -----                               (9)
 *                                 S_k
 *
 * Where
 *
 *   s_k,i = \Sum_j w_i,j,k  and  S_k = \Sum_i s_k,i                 (10)
 *
 * w_i,j,k is the weight of the j-th runnable task in the k-th cgroup on CPU i.
 *
 * The big problem is S_k, its a global sum needed to compute a local (W_i)
 * property.
 *
 * [XXX write more on how we solve this.. _after_ merging pjt's patches that
 *      rewrite all of this once again.]
 */

static unsigned long __read_mostly max_load_balance_interval = HZ/10;

enum fbq_type { regular, remote, all };

/*
 * 'group_type' describes the group of CPUs at the moment of load balancing.
 *
 * The enum is ordered by pulling priority, with the group with lowest priority
 * first so the group_type can simply be compared when selecting the busiest
 * group. See update_sd_pick_busiest().
 */
enum group_type {
	/* The group has spare capacity that can be used to run more tasks.  */
	group_has_spare = 0,
	/*
	 * The group is fully used and the tasks don't compete for more CPU
	 * cycles. Nevertheless, some tasks might wait before running.
	 */
	group_fully_busy,
	/*
	 * SD_ASYM_CPUCAPACITY only: One task doesn't fit with CPU's capacity
	 * and must be migrated to a more powerful CPU.
	 */
	group_misfit_task,
	/*
	 * SD_ASYM_PACKING only: One local CPU with higher capacity is available,
	 * and the task should be migrated to it instead of running on the
	 * current CPU.
	 */
	group_asym_packing,
	/*
	 * The tasks' affinity constraints previously prevented the scheduler
	 * from balancing the load across the system.
	 */
	group_imbalanced,
	/*
	 * The CPU is overloaded and can't provide expected CPU cycles to all
	 * tasks.
	 */
	group_overloaded
};

enum migration_type {
	migrate_load = 0,
	migrate_util,
	migrate_task,
	migrate_misfit
};

#define LBF_ALL_PINNED	0x01
#define LBF_NEED_BREAK	0x02
#define LBF_DST_PINNED  0x04
#define LBF_SOME_PINNED	0x08
#define LBF_ACTIVE_LB	0x10

struct lb_env {
	struct sched_domain	*sd;

	struct rq		*src_rq;
	int			src_cpu;

	int			dst_cpu;
	struct rq		*dst_rq;

	struct cpumask		*dst_grpmask;
	int			new_dst_cpu;
	enum cpu_idle_type	idle;
	long			imbalance;
	/* The set of CPUs under consideration for load-balancing */
	struct cpumask		*cpus;

	unsigned int		flags;

	unsigned int		loop;
	unsigned int		loop_break;
	unsigned int		loop_max;

	enum fbq_type		fbq_type;
	enum migration_type	migration_type;
	struct list_head	tasks;
};

/*
 * Is this task likely cache-hot:
 */
static int task_hot(struct task_struct *p, struct lb_env *env)
{
	s64 delta;

	lockdep_assert_rq_held(env->src_rq);

	if (p->sched_class != &fair_sched_class)
		return 0;

	if (unlikely(task_has_idle_policy(p)))
		return 0;

	/* SMT siblings share cache */
	if (env->sd->flags & SD_SHARE_CPUCAPACITY)
		return 0;

	/*
	 * Buddy candidates are cache hot:
	 */
	if (sched_feat(CACHE_HOT_BUDDY) && env->dst_rq->nr_running &&
			(&p->se == cfs_rq_of(&p->se)->next ||
			 &p->se == cfs_rq_of(&p->se)->last))
		return 1;

	if (sysctl_sched_migration_cost == -1)
		return 1;

	/*
	 * Don't migrate task if the task's cookie does not match
	 * with the destination CPU's core cookie.
	 */
	if (!sched_core_cookie_match(cpu_rq(env->dst_cpu), p))
		return 1;

	if (sysctl_sched_migration_cost == 0)
		return 0;

	delta = rq_clock_task(env->src_rq) - p->se.exec_start;

	return delta < (s64)sysctl_sched_migration_cost;
}

#ifdef CONFIG_NUMA_BALANCING
/*
 * Returns 1, if task migration degrades locality
 * Returns 0, if task migration improves locality i.e migration preferred.
 * Returns -1, if task migration is not affected by locality.
 */
static int migrate_degrades_locality(struct task_struct *p, struct lb_env *env)
{
	struct numa_group *numa_group = rcu_dereference(p->numa_group);
	unsigned long src_weight, dst_weight;
	int src_nid, dst_nid, dist;

	if (!static_branch_likely(&sched_numa_balancing))
		return -1;

	if (!p->numa_faults || !(env->sd->flags & SD_NUMA))
		return -1;

	src_nid = cpu_to_node(env->src_cpu);
	dst_nid = cpu_to_node(env->dst_cpu);

	if (src_nid == dst_nid)
		return -1;

	/* Migrating away from the preferred node is always bad. */
	if (src_nid == p->numa_preferred_nid) {
		if (env->src_rq->nr_running > env->src_rq->nr_preferred_running)
			return 1;
		else
			return -1;
	}

	/* Encourage migration to the preferred node. */
	if (dst_nid == p->numa_preferred_nid)
		return 0;

	/* Leaving a core idle is often worse than degrading locality. */
	if (env->idle == CPU_IDLE)
		return -1;

	dist = node_distance(src_nid, dst_nid);
	if (numa_group) {
		src_weight = group_weight(p, src_nid, dist);
		dst_weight = group_weight(p, dst_nid, dist);
	} else {
		src_weight = task_weight(p, src_nid, dist);
		dst_weight = task_weight(p, dst_nid, dist);
	}

	return dst_weight < src_weight;
}

#else
static inline int migrate_degrades_locality(struct task_struct *p,
					     struct lb_env *env)
{
	return -1;
}
#endif

/*
 * can_migrate_task - may task p from runqueue rq be migrated to this_cpu?
 */
static
int can_migrate_task(struct task_struct *p, struct lb_env *env)
{
	int tsk_cache_hot;

	lockdep_assert_rq_held(env->src_rq);

	/*
	 * We do not migrate tasks that are:
	 * 1) throttled_lb_pair, or
	 * 2) cannot be migrated to this CPU due to cpus_ptr, or
	 * 3) running (obviously), or
	 * 4) are cache-hot on their current CPU.
	 */
	if (throttled_lb_pair(task_group(p), env->src_cpu, env->dst_cpu))
		return 0;

	/* Disregard pcpu kthreads; they are where they need to be. */
	if (kthread_is_per_cpu(p))
		return 0;

	if (!cpumask_test_cpu(env->dst_cpu, p->cpus_ptr)) {
		int cpu;

		schedstat_inc(p->stats.nr_failed_migrations_affine);

		env->flags |= LBF_SOME_PINNED;

		/*
		 * Remember if this task can be migrated to any other CPU in
		 * our sched_group. We may want to revisit it if we couldn't
		 * meet load balance goals by pulling other tasks on src_cpu.
		 *
		 * Avoid computing new_dst_cpu
		 * - for NEWLY_IDLE
		 * - if we have already computed one in current iteration
		 * - if it's an active balance
		 */
		if (env->idle == CPU_NEWLY_IDLE ||
		    env->flags & (LBF_DST_PINNED | LBF_ACTIVE_LB))
			return 0;

		/* Prevent to re-select dst_cpu via env's CPUs: */
		for_each_cpu_and(cpu, env->dst_grpmask, env->cpus) {
			if (cpumask_test_cpu(cpu, p->cpus_ptr)) {
				env->flags |= LBF_DST_PINNED;
				env->new_dst_cpu = cpu;
				break;
			}
		}

		return 0;
	}

	/* Record that we found at least one task that could run on dst_cpu */
	env->flags &= ~LBF_ALL_PINNED;

	if (task_running(env->src_rq, p)) {
		schedstat_inc(p->stats.nr_failed_migrations_running);
		return 0;
	}

	/*
	 * Aggressive migration if:
	 * 1) active balance
	 * 2) destination numa is preferred
	 * 3) task is cache cold, or
	 * 4) too many balance attempts have failed.
	 */
	if (env->flags & LBF_ACTIVE_LB)
		return 1;

	tsk_cache_hot = migrate_degrades_locality(p, env);
	if (tsk_cache_hot == -1)
		tsk_cache_hot = task_hot(p, env);

	if (tsk_cache_hot <= 0 ||
	    env->sd->nr_balance_failed > env->sd->cache_nice_tries) {
		if (tsk_cache_hot == 1) {
			schedstat_inc(env->sd->lb_hot_gained[env->idle]);
			schedstat_inc(p->stats.nr_forced_migrations);
		}
		return 1;
	}

	schedstat_inc(p->stats.nr_failed_migrations_hot);
	return 0;
}

/*
 * detach_task() -- detach the task for the migration specified in env
 */
static void detach_task(struct task_struct *p, struct lb_env *env)
{
	lockdep_assert_rq_held(env->src_rq);

	deactivate_task(env->src_rq, p, DEQUEUE_NOCLOCK);
	set_task_cpu(p, env->dst_cpu);
}

/*
 * detach_one_task() -- tries to dequeue exactly one task from env->src_rq, as
 * part of active balancing operations within "domain".
 *
 * Returns a task if successful and NULL otherwise.
 */
static struct task_struct *detach_one_task(struct lb_env *env)
{
	struct task_struct *p;

	lockdep_assert_rq_held(env->src_rq);

	list_for_each_entry_reverse(p,
			&env->src_rq->cfs_tasks, se.group_node) {
		if (!can_migrate_task(p, env))
			continue;

		detach_task(p, env);

		/*
		 * Right now, this is only the second place where
		 * lb_gained[env->idle] is updated (other is detach_tasks)
		 * so we can safely collect stats here rather than
		 * inside detach_tasks().
		 */
		schedstat_inc(env->sd->lb_gained[env->idle]);
		return p;
	}
	return NULL;
}

static const unsigned int sched_nr_migrate_break = 32;

/*
 * detach_tasks() -- tries to detach up to imbalance load/util/tasks from
 * busiest_rq, as part of a balancing operation within domain "sd".
 *
 * Returns number of detached tasks if successful and 0 otherwise.
 */
static int detach_tasks(struct lb_env *env)
{
	struct list_head *tasks = &env->src_rq->cfs_tasks;
	unsigned long util, load;
	struct task_struct *p;
	int detached = 0;

	lockdep_assert_rq_held(env->src_rq);

	/*
	 * Source run queue has been emptied by another CPU, clear
	 * LBF_ALL_PINNED flag as we will not test any task.
	 */
	if (env->src_rq->nr_running <= 1) {
		env->flags &= ~LBF_ALL_PINNED;
		return 0;
	}

	if (env->imbalance <= 0)
		return 0;

	while (!list_empty(tasks)) {
		/*
		 * We don't want to steal all, otherwise we may be treated likewise,
		 * which could at worst lead to a livelock crash.
		 */
		if (env->idle != CPU_NOT_IDLE && env->src_rq->nr_running <= 1)
			break;

		p = list_last_entry(tasks, struct task_struct, se.group_node);

		env->loop++;
		/* We've more or less seen every task there is, call it quits */
		if (env->loop > env->loop_max)
			break;

		/* take a breather every nr_migrate tasks */
		if (env->loop > env->loop_break) {
			env->loop_break += sched_nr_migrate_break;
			env->flags |= LBF_NEED_BREAK;
			break;
		}

		if (!can_migrate_task(p, env))
			goto next;

		switch (env->migration_type) {
		case migrate_load:
			/*
			 * Depending of the number of CPUs and tasks and the
			 * cgroup hierarchy, task_h_load() can return a null
			 * value. Make sure that env->imbalance decreases
			 * otherwise detach_tasks() will stop only after
			 * detaching up to loop_max tasks.
			 */
			load = max_t(unsigned long, task_h_load(p), 1);

			if (sched_feat(LB_MIN) &&
			    load < 16 && !env->sd->nr_balance_failed)
				goto next;

			/*
			 * Make sure that we don't migrate too much load.
			 * Nevertheless, let relax the constraint if
			 * scheduler fails to find a good waiting task to
			 * migrate.
			 */
			if (shr_bound(load, env->sd->nr_balance_failed) > env->imbalance)
				goto next;

			env->imbalance -= load;
			break;

		case migrate_util:
			util = task_util_est(p);

			if (util > env->imbalance)
				goto next;

			env->imbalance -= util;
			break;

		case migrate_task:
			env->imbalance--;
			break;

		case migrate_misfit:
			/* This is not a misfit task */
			if (task_fits_capacity(p, capacity_of(env->src_cpu)))
				goto next;

			env->imbalance = 0;
			break;
		}

		detach_task(p, env);
		list_add(&p->se.group_node, &env->tasks);

		detached++;

#ifdef CONFIG_PREEMPTION
		/*
		 * NEWIDLE balancing is a source of latency, so preemptible
		 * kernels will stop after the first task is detached to minimize
		 * the critical section.
		 */
		if (env->idle == CPU_NEWLY_IDLE)
			break;
#endif

		/*
		 * We only want to steal up to the prescribed amount of
		 * load/util/tasks.
		 */
		if (env->imbalance <= 0)
			break;

		continue;
next:
		list_move(&p->se.group_node, tasks);
	}

	/*
	 * Right now, this is one of only two places we collect this stat
	 * so we can safely collect detach_one_task() stats here rather
	 * than inside detach_one_task().
	 */
	schedstat_add(env->sd->lb_gained[env->idle], detached);

	return detached;
}

/*
 * attach_task() -- attach the task detached by detach_task() to its new rq.
 */
static void attach_task(struct rq *rq, struct task_struct *p)
{
	lockdep_assert_rq_held(rq);

	BUG_ON(task_rq(p) != rq);
	activate_task(rq, p, ENQUEUE_NOCLOCK);
	check_preempt_curr(rq, p, 0);
}

/*
 * attach_one_task() -- attaches the task returned from detach_one_task() to
 * its new rq.
 */
static void attach_one_task(struct rq *rq, struct task_struct *p)
{
	struct rq_flags rf;

	rq_lock(rq, &rf);
	update_rq_clock(rq);
	attach_task(rq, p);
	rq_unlock(rq, &rf);
}

/*
 * attach_tasks() -- attaches all tasks detached by detach_tasks() to their
 * new rq.
 */
static void attach_tasks(struct lb_env *env)
{
	struct list_head *tasks = &env->tasks;
	struct task_struct *p;
	struct rq_flags rf;

	rq_lock(env->dst_rq, &rf);
	update_rq_clock(env->dst_rq);

	while (!list_empty(tasks)) {
		p = list_first_entry(tasks, struct task_struct, se.group_node);
		list_del_init(&p->se.group_node);

		attach_task(env->dst_rq, p);
	}

	rq_unlock(env->dst_rq, &rf);
}

#ifdef CONFIG_NO_HZ_COMMON
static inline bool cfs_rq_has_blocked(struct cfs_rq *cfs_rq)
{
	if (cfs_rq->avg.load_avg)
		return true;

	if (cfs_rq->avg.util_avg)
		return true;

	return false;
}

static inline bool others_have_blocked(struct rq *rq)
{
	if (READ_ONCE(rq->avg_rt.util_avg))
		return true;

	if (READ_ONCE(rq->avg_dl.util_avg))
		return true;

	if (thermal_load_avg(rq))
		return true;

#ifdef CONFIG_HAVE_SCHED_AVG_IRQ
	if (READ_ONCE(rq->avg_irq.util_avg))
		return true;
#endif

	return false;
}

static inline void update_blocked_load_tick(struct rq *rq)
{
	WRITE_ONCE(rq->last_blocked_load_update_tick, jiffies);
}

static inline void update_blocked_load_status(struct rq *rq, bool has_blocked)
{
	if (!has_blocked)
		rq->has_blocked_load = 0;
}
#else
static inline bool cfs_rq_has_blocked(struct cfs_rq *cfs_rq) { return false; }
static inline bool others_have_blocked(struct rq *rq) { return false; }
static inline void update_blocked_load_tick(struct rq *rq) {}
static inline void update_blocked_load_status(struct rq *rq, bool has_blocked) {}
#endif

static bool __update_blocked_others(struct rq *rq, bool *done)
{
	const struct sched_class *curr_class;
	u64 now = rq_clock_pelt(rq);
	unsigned long thermal_pressure;
	bool decayed;

	/*
	 * update_load_avg() can call cpufreq_update_util(). Make sure that RT,
	 * DL and IRQ signals have been updated before updating CFS.
	 */
	curr_class = rq->curr->sched_class;

	thermal_pressure = arch_scale_thermal_pressure(cpu_of(rq));

	decayed = update_rt_rq_load_avg(now, rq, curr_class == &rt_sched_class) |
		  update_dl_rq_load_avg(now, rq, curr_class == &dl_sched_class) |
		  update_thermal_load_avg(rq_clock_thermal(rq), rq, thermal_pressure) |
		  update_irq_load_avg(rq, 0);

	if (others_have_blocked(rq))
		*done = false;

	return decayed;
}

#ifdef CONFIG_FAIR_GROUP_SCHED

static bool __update_blocked_fair(struct rq *rq, bool *done)
{
	struct cfs_rq *cfs_rq, *pos;
	bool decayed = false;
	int cpu = cpu_of(rq);

	/*
	 * Iterates the task_group tree in a bottom up fashion, see
	 * list_add_leaf_cfs_rq() for details.
	 */
	for_each_leaf_cfs_rq_safe(rq, cfs_rq, pos) {
		struct sched_entity *se;

		if (update_cfs_rq_load_avg(cfs_rq_clock_pelt(cfs_rq), cfs_rq)) {
			update_tg_load_avg(cfs_rq);

			if (cfs_rq == &rq->cfs)
				decayed = true;
		}

		/* Propagate pending load changes to the parent, if any: */
		se = cfs_rq->tg->se[cpu];
		if (se && !skip_blocked_update(se))
			update_load_avg(cfs_rq_of(se), se, UPDATE_TG);

		/*
		 * There can be a lot of idle CPU cgroups.  Don't let fully
		 * decayed cfs_rqs linger on the list.
		 */
		if (cfs_rq_is_decayed(cfs_rq))
			list_del_leaf_cfs_rq(cfs_rq);

		/* Don't need periodic decay once load/util_avg are null */
		if (cfs_rq_has_blocked(cfs_rq))
			*done = false;
	}

	return decayed;
}

/*
 * Compute the hierarchical load factor for cfs_rq and all its ascendants.
 * This needs to be done in a top-down fashion because the load of a child
 * group is a fraction of its parents load.
 */
static void update_cfs_rq_h_load(struct cfs_rq *cfs_rq)
{
	struct rq *rq = rq_of(cfs_rq);
	struct sched_entity *se = cfs_rq->tg->se[cpu_of(rq)];
	unsigned long now = jiffies;
	unsigned long load;

	if (cfs_rq->last_h_load_update == now)
		return;

	WRITE_ONCE(cfs_rq->h_load_next, NULL);
	for_each_sched_entity(se) {
		cfs_rq = cfs_rq_of(se);
		WRITE_ONCE(cfs_rq->h_load_next, se);
		if (cfs_rq->last_h_load_update == now)
			break;
	}

	if (!se) {
		cfs_rq->h_load = cfs_rq_load_avg(cfs_rq);
		cfs_rq->last_h_load_update = now;
	}

	while ((se = READ_ONCE(cfs_rq->h_load_next)) != NULL) {
		load = cfs_rq->h_load;
		load = div64_ul(load * se->avg.load_avg,
			cfs_rq_load_avg(cfs_rq) + 1);
		cfs_rq = group_cfs_rq(se);
		cfs_rq->h_load = load;
		cfs_rq->last_h_load_update = now;
	}
}

static unsigned long task_h_load(struct task_struct *p)
{
	struct cfs_rq *cfs_rq = task_cfs_rq(p);

	update_cfs_rq_h_load(cfs_rq);
	return div64_ul(p->se.avg.load_avg * cfs_rq->h_load,
			cfs_rq_load_avg(cfs_rq) + 1);
}
#else
static bool __update_blocked_fair(struct rq *rq, bool *done)
{
	struct cfs_rq *cfs_rq = &rq->cfs;
	bool decayed;

	decayed = update_cfs_rq_load_avg(cfs_rq_clock_pelt(cfs_rq), cfs_rq);
	if (cfs_rq_has_blocked(cfs_rq))
		*done = false;

	return decayed;
}

static unsigned long task_h_load(struct task_struct *p)
{
	return p->se.avg.load_avg;
}
#endif

static void update_blocked_averages(int cpu)
{
	bool decayed = false, done = true;
	struct rq *rq = cpu_rq(cpu);
	struct rq_flags rf;

	rq_lock_irqsave(rq, &rf);
	update_blocked_load_tick(rq);
	update_rq_clock(rq);

	decayed |= __update_blocked_others(rq, &done);
	decayed |= __update_blocked_fair(rq, &done);

	update_blocked_load_status(rq, !done);
	if (decayed)
		cpufreq_update_util(rq, 0);
	rq_unlock_irqrestore(rq, &rf);
}

/********** Helpers for find_busiest_group ************************/

/*
 * sg_lb_stats - stats of a sched_group required for load_balancing
 */
struct sg_lb_stats {
	unsigned long avg_load; /*Avg load across the CPUs of the group */
	unsigned long group_load; /* Total load over the CPUs of the group */
	unsigned long group_capacity;
	unsigned long group_util; /* Total utilization over the CPUs of the group */
	unsigned long group_runnable; /* Total runnable time over the CPUs of the group */
	unsigned int sum_nr_running; /* Nr of tasks running in the group */
	unsigned int sum_h_nr_running; /* Nr of CFS tasks running in the group */
	unsigned int idle_cpus;
	unsigned int group_weight;
	enum group_type group_type;
	unsigned int group_asym_packing; /* Tasks should be moved to preferred CPU */
	unsigned long group_misfit_task_load; /* A CPU has a task too big for its capacity */
#ifdef CONFIG_NUMA_BALANCING
	unsigned int nr_numa_running;
	unsigned int nr_preferred_running;
#endif
};

/*
 * sd_lb_stats - Structure to store the statistics of a sched_domain
 *		 during load balancing.
 */
struct sd_lb_stats {
	struct sched_group *busiest;	/* Busiest group in this sd */
	struct sched_group *local;	/* Local group in this sd */
	unsigned long total_load;	/* Total load of all groups in sd */
	unsigned long total_capacity;	/* Total capacity of all groups in sd */
	unsigned long avg_load;	/* Average load across all groups in sd */
	unsigned int prefer_sibling; /* tasks should go to sibling first */

	struct sg_lb_stats busiest_stat;/* Statistics of the busiest group */
	struct sg_lb_stats local_stat;	/* Statistics of the local group */
};

static inline void init_sd_lb_stats(struct sd_lb_stats *sds)
{
	/*
	 * Skimp on the clearing to avoid duplicate work. We can avoid clearing
	 * local_stat because update_sg_lb_stats() does a full clear/assignment.
	 * We must however set busiest_stat::group_type and
	 * busiest_stat::idle_cpus to the worst busiest group because
	 * update_sd_pick_busiest() reads these before assignment.
	 */
	*sds = (struct sd_lb_stats){
		.busiest = NULL,
		.local = NULL,
		.total_load = 0UL,
		.total_capacity = 0UL,
		.busiest_stat = {
			.idle_cpus = UINT_MAX,
			.group_type = group_has_spare,
		},
	};
}

static unsigned long scale_rt_capacity(int cpu)
{
	struct rq *rq = cpu_rq(cpu);
	unsigned long max = arch_scale_cpu_capacity(cpu);
	unsigned long used, free;
	unsigned long irq;

	irq = cpu_util_irq(rq);

	if (unlikely(irq >= max))
		return 1;

	/*
	 * avg_rt.util_avg and avg_dl.util_avg track binary signals
	 * (running and not running) with weights 0 and 1024 respectively.
	 * avg_thermal.load_avg tracks thermal pressure and the weighted
	 * average uses the actual delta max capacity(load).
	 */
	used = READ_ONCE(rq->avg_rt.util_avg);
	used += READ_ONCE(rq->avg_dl.util_avg);
	used += thermal_load_avg(rq);

	if (unlikely(used >= max))
		return 1;

	free = max - used;

	return scale_irq_capacity(free, irq, max);
}

static void update_cpu_capacity(struct sched_domain *sd, int cpu)
{
	unsigned long capacity = scale_rt_capacity(cpu);
	struct sched_group *sdg = sd->groups;

	cpu_rq(cpu)->cpu_capacity_orig = arch_scale_cpu_capacity(cpu);

	if (!capacity)
		capacity = 1;

	cpu_rq(cpu)->cpu_capacity = capacity;
	trace_sched_cpu_capacity_tp(cpu_rq(cpu));

	sdg->sgc->capacity = capacity;
	sdg->sgc->min_capacity = capacity;
	sdg->sgc->max_capacity = capacity;
}

void update_group_capacity(struct sched_domain *sd, int cpu)
{
	struct sched_domain *child = sd->child;
	struct sched_group *group, *sdg = sd->groups;
	unsigned long capacity, min_capacity, max_capacity;
	unsigned long interval;

	interval = msecs_to_jiffies(sd->balance_interval);
	interval = clamp(interval, 1UL, max_load_balance_interval);
	sdg->sgc->next_update = jiffies + interval;

	if (!child) {
		update_cpu_capacity(sd, cpu);
		return;
	}

	capacity = 0;
	min_capacity = ULONG_MAX;
	max_capacity = 0;

	if (child->flags & SD_OVERLAP) {
		/*
		 * SD_OVERLAP domains cannot assume that child groups
		 * span the current group.
		 */

		for_each_cpu(cpu, sched_group_span(sdg)) {
			unsigned long cpu_cap = capacity_of(cpu);

			capacity += cpu_cap;
			min_capacity = min(cpu_cap, min_capacity);
			max_capacity = max(cpu_cap, max_capacity);
		}
	} else  {
		/*
		 * !SD_OVERLAP domains can assume that child groups
		 * span the current group.
		 */

		group = child->groups;
		do {
			struct sched_group_capacity *sgc = group->sgc;

			capacity += sgc->capacity;
			min_capacity = min(sgc->min_capacity, min_capacity);
			max_capacity = max(sgc->max_capacity, max_capacity);
			group = group->next;
		} while (group != child->groups);
	}

	sdg->sgc->capacity = capacity;
	sdg->sgc->min_capacity = min_capacity;
	sdg->sgc->max_capacity = max_capacity;
}

/*
 * Check whether the capacity of the rq has been noticeably reduced by side
 * activity. The imbalance_pct is used for the threshold.
 * Return true is the capacity is reduced
 */
static inline int
check_cpu_capacity(struct rq *rq, struct sched_domain *sd)
{
	return ((rq->cpu_capacity * sd->imbalance_pct) <
				(rq->cpu_capacity_orig * 100));
}

/*
 * Check whether a rq has a misfit task and if it looks like we can actually
 * help that task: we can migrate the task to a CPU of higher capacity, or
 * the task's current CPU is heavily pressured.
 */
static inline int check_misfit_status(struct rq *rq, struct sched_domain *sd)
{
	return rq->misfit_task_load &&
		(rq->cpu_capacity_orig < rq->rd->max_cpu_capacity ||
		 check_cpu_capacity(rq, sd));
}

/*
 * Group imbalance indicates (and tries to solve) the problem where balancing
 * groups is inadequate due to ->cpus_ptr constraints.
 *
 * Imagine a situation of two groups of 4 CPUs each and 4 tasks each with a
 * cpumask covering 1 CPU of the first group and 3 CPUs of the second group.
 * Something like:
 *
 *	{ 0 1 2 3 } { 4 5 6 7 }
 *	        *     * * *
 *
 * If we were to balance group-wise we'd place two tasks in the first group and
 * two tasks in the second group. Clearly this is undesired as it will overload
 * cpu 3 and leave one of the CPUs in the second group unused.
 *
 * The current solution to this issue is detecting the skew in the first group
 * by noticing the lower domain failed to reach balance and had difficulty
 * moving tasks due to affinity constraints.
 *
 * When this is so detected; this group becomes a candidate for busiest; see
 * update_sd_pick_busiest(). And calculate_imbalance() and
 * find_busiest_group() avoid some of the usual balance conditions to allow it
 * to create an effective group imbalance.
 *
 * This is a somewhat tricky proposition since the next run might not find the
 * group imbalance and decide the groups need to be balanced again. A most
 * subtle and fragile situation.
 */

static inline int sg_imbalanced(struct sched_group *group)
{
	return group->sgc->imbalance;
}

/*
 * group_has_capacity returns true if the group has spare capacity that could
 * be used by some tasks.
 * We consider that a group has spare capacity if the  * number of task is
 * smaller than the number of CPUs or if the utilization is lower than the
 * available capacity for CFS tasks.
 * For the latter, we use a threshold to stabilize the state, to take into
 * account the variance of the tasks' load and to return true if the available
 * capacity in meaningful for the load balancer.
 * As an example, an available capacity of 1% can appear but it doesn't make
 * any benefit for the load balance.
 */
static inline bool
group_has_capacity(unsigned int imbalance_pct, struct sg_lb_stats *sgs)
{
	if (sgs->sum_nr_running < sgs->group_weight)
		return true;

	if ((sgs->group_capacity * imbalance_pct) <
			(sgs->group_runnable * 100))
		return false;

	if ((sgs->group_capacity * 100) >
			(sgs->group_util * imbalance_pct))
		return true;

	return false;
}

/*
 *  group_is_overloaded returns true if the group has more tasks than it can
 *  handle.
 *  group_is_overloaded is not equals to !group_has_capacity because a group
 *  with the exact right number of tasks, has no more spare capacity but is not
 *  overloaded so both group_has_capacity and group_is_overloaded return
 *  false.
 */
static inline bool
group_is_overloaded(unsigned int imbalance_pct, struct sg_lb_stats *sgs)
{
	if (sgs->sum_nr_running <= sgs->group_weight)
		return false;

	if ((sgs->group_capacity * 100) <
			(sgs->group_util * imbalance_pct))
		return true;

	if ((sgs->group_capacity * imbalance_pct) <
			(sgs->group_runnable * 100))
		return true;

	return false;
}

static inline enum
group_type group_classify(unsigned int imbalance_pct,
			  struct sched_group *group,
			  struct sg_lb_stats *sgs)
{
	if (group_is_overloaded(imbalance_pct, sgs))
		return group_overloaded;

	if (sg_imbalanced(group))
		return group_imbalanced;

	if (sgs->group_asym_packing)
		return group_asym_packing;

	if (sgs->group_misfit_task_load)
		return group_misfit_task;

	if (!group_has_capacity(imbalance_pct, sgs))
		return group_fully_busy;

	return group_has_spare;
}

/**
 * asym_smt_can_pull_tasks - Check whether the load balancing CPU can pull tasks
 * @dst_cpu:	Destination CPU of the load balancing
 * @sds:	Load-balancing data with statistics of the local group
 * @sgs:	Load-balancing statistics of the candidate busiest group
 * @sg:		The candidate busiest group
 *
 * Check the state of the SMT siblings of both @sds::local and @sg and decide
 * if @dst_cpu can pull tasks.
 *
 * If @dst_cpu does not have SMT siblings, it can pull tasks if two or more of
 * the SMT siblings of @sg are busy. If only one CPU in @sg is busy, pull tasks
 * only if @dst_cpu has higher priority.
 *
 * If both @dst_cpu and @sg have SMT siblings, and @sg has exactly one more
 * busy CPU than @sds::local, let @dst_cpu pull tasks if it has higher priority.
 * Bigger imbalances in the number of busy CPUs will be dealt with in
 * update_sd_pick_busiest().
 *
 * If @sg does not have SMT siblings, only pull tasks if all of the SMT siblings
 * of @dst_cpu are idle and @sg has lower priority.
<<<<<<< HEAD
=======
 *
 * Return: true if @dst_cpu can pull tasks, false otherwise.
>>>>>>> 754e0b0e
 */
static bool asym_smt_can_pull_tasks(int dst_cpu, struct sd_lb_stats *sds,
				    struct sg_lb_stats *sgs,
				    struct sched_group *sg)
{
#ifdef CONFIG_SCHED_SMT
	bool local_is_smt, sg_is_smt;
	int sg_busy_cpus;

	local_is_smt = sds->local->flags & SD_SHARE_CPUCAPACITY;
	sg_is_smt = sg->flags & SD_SHARE_CPUCAPACITY;

	sg_busy_cpus = sgs->group_weight - sgs->idle_cpus;

	if (!local_is_smt) {
		/*
		 * If we are here, @dst_cpu is idle and does not have SMT
		 * siblings. Pull tasks if candidate group has two or more
		 * busy CPUs.
		 */
		if (sg_busy_cpus >= 2) /* implies sg_is_smt */
			return true;

		/*
		 * @dst_cpu does not have SMT siblings. @sg may have SMT
		 * siblings and only one is busy. In such case, @dst_cpu
		 * can help if it has higher priority and is idle (i.e.,
		 * it has no running tasks).
		 */
		return sched_asym_prefer(dst_cpu, sg->asym_prefer_cpu);
	}

	/* @dst_cpu has SMT siblings. */

	if (sg_is_smt) {
		int local_busy_cpus = sds->local->group_weight -
				      sds->local_stat.idle_cpus;
		int busy_cpus_delta = sg_busy_cpus - local_busy_cpus;

		if (busy_cpus_delta == 1)
			return sched_asym_prefer(dst_cpu, sg->asym_prefer_cpu);

		return false;
	}

	/*
	 * @sg does not have SMT siblings. Ensure that @sds::local does not end
	 * up with more than one busy SMT sibling and only pull tasks if there
	 * are not busy CPUs (i.e., no CPU has running tasks).
	 */
	if (!sds->local_stat.sum_nr_running)
		return sched_asym_prefer(dst_cpu, sg->asym_prefer_cpu);

	return false;
#else
	/* Always return false so that callers deal with non-SMT cases. */
	return false;
#endif
}

static inline bool
sched_asym(struct lb_env *env, struct sd_lb_stats *sds,  struct sg_lb_stats *sgs,
	   struct sched_group *group)
{
	/* Only do SMT checks if either local or candidate have SMT siblings */
	if ((sds->local->flags & SD_SHARE_CPUCAPACITY) ||
	    (group->flags & SD_SHARE_CPUCAPACITY))
		return asym_smt_can_pull_tasks(env->dst_cpu, sds, sgs, group);

	return sched_asym_prefer(env->dst_cpu, group->asym_prefer_cpu);
}

/**
 * update_sg_lb_stats - Update sched_group's statistics for load balancing.
 * @env: The load balancing environment.
 * @sds: Load-balancing data with statistics of the local group.
 * @group: sched_group whose statistics are to be updated.
 * @sgs: variable to hold the statistics for this group.
 * @sg_status: Holds flag indicating the status of the sched_group
 */
static inline void update_sg_lb_stats(struct lb_env *env,
				      struct sd_lb_stats *sds,
				      struct sched_group *group,
				      struct sg_lb_stats *sgs,
				      int *sg_status)
{
	int i, nr_running, local_group;

	memset(sgs, 0, sizeof(*sgs));

	local_group = group == sds->local;

	for_each_cpu_and(i, sched_group_span(group), env->cpus) {
		struct rq *rq = cpu_rq(i);

		sgs->group_load += cpu_load(rq);
		sgs->group_util += cpu_util_cfs(i);
		sgs->group_runnable += cpu_runnable(rq);
		sgs->sum_h_nr_running += rq->cfs.h_nr_running;

		nr_running = rq->nr_running;
		sgs->sum_nr_running += nr_running;

		if (nr_running > 1)
			*sg_status |= SG_OVERLOAD;

		if (cpu_overutilized(i))
			*sg_status |= SG_OVERUTILIZED;

#ifdef CONFIG_NUMA_BALANCING
		sgs->nr_numa_running += rq->nr_numa_running;
		sgs->nr_preferred_running += rq->nr_preferred_running;
#endif
		/*
		 * No need to call idle_cpu() if nr_running is not 0
		 */
		if (!nr_running && idle_cpu(i)) {
			sgs->idle_cpus++;
			/* Idle cpu can't have misfit task */
			continue;
		}

		if (local_group)
			continue;

		/* Check for a misfit task on the cpu */
		if (env->sd->flags & SD_ASYM_CPUCAPACITY &&
		    sgs->group_misfit_task_load < rq->misfit_task_load) {
			sgs->group_misfit_task_load = rq->misfit_task_load;
			*sg_status |= SG_OVERLOAD;
		}
	}

	sgs->group_capacity = group->sgc->capacity;

	sgs->group_weight = group->group_weight;

	/* Check if dst CPU is idle and preferred to this group */
	if (!local_group && env->sd->flags & SD_ASYM_PACKING &&
	    env->idle != CPU_NOT_IDLE && sgs->sum_h_nr_running &&
	    sched_asym(env, sds, sgs, group)) {
		sgs->group_asym_packing = 1;
	}

	sgs->group_type = group_classify(env->sd->imbalance_pct, group, sgs);

	/* Computing avg_load makes sense only when group is overloaded */
	if (sgs->group_type == group_overloaded)
		sgs->avg_load = (sgs->group_load * SCHED_CAPACITY_SCALE) /
				sgs->group_capacity;
}

/**
 * update_sd_pick_busiest - return 1 on busiest group
 * @env: The load balancing environment.
 * @sds: sched_domain statistics
 * @sg: sched_group candidate to be checked for being the busiest
 * @sgs: sched_group statistics
 *
 * Determine if @sg is a busier group than the previously selected
 * busiest group.
 *
 * Return: %true if @sg is a busier group than the previously selected
 * busiest group. %false otherwise.
 */
static bool update_sd_pick_busiest(struct lb_env *env,
				   struct sd_lb_stats *sds,
				   struct sched_group *sg,
				   struct sg_lb_stats *sgs)
{
	struct sg_lb_stats *busiest = &sds->busiest_stat;

	/* Make sure that there is at least one task to pull */
	if (!sgs->sum_h_nr_running)
		return false;

	/*
	 * Don't try to pull misfit tasks we can't help.
	 * We can use max_capacity here as reduction in capacity on some
	 * CPUs in the group should either be possible to resolve
	 * internally or be covered by avg_load imbalance (eventually).
	 */
	if (sgs->group_type == group_misfit_task &&
	    (!capacity_greater(capacity_of(env->dst_cpu), sg->sgc->max_capacity) ||
	     sds->local_stat.group_type != group_has_spare))
		return false;

	if (sgs->group_type > busiest->group_type)
		return true;

	if (sgs->group_type < busiest->group_type)
		return false;

	/*
	 * The candidate and the current busiest group are the same type of
	 * group. Let check which one is the busiest according to the type.
	 */

	switch (sgs->group_type) {
	case group_overloaded:
		/* Select the overloaded group with highest avg_load. */
		if (sgs->avg_load <= busiest->avg_load)
			return false;
		break;

	case group_imbalanced:
		/*
		 * Select the 1st imbalanced group as we don't have any way to
		 * choose one more than another.
		 */
		return false;

	case group_asym_packing:
		/* Prefer to move from lowest priority CPU's work */
		if (sched_asym_prefer(sg->asym_prefer_cpu, sds->busiest->asym_prefer_cpu))
			return false;
		break;

	case group_misfit_task:
		/*
		 * If we have more than one misfit sg go with the biggest
		 * misfit.
		 */
		if (sgs->group_misfit_task_load < busiest->group_misfit_task_load)
			return false;
		break;

	case group_fully_busy:
		/*
		 * Select the fully busy group with highest avg_load. In
		 * theory, there is no need to pull task from such kind of
		 * group because tasks have all compute capacity that they need
		 * but we can still improve the overall throughput by reducing
		 * contention when accessing shared HW resources.
		 *
		 * XXX for now avg_load is not computed and always 0 so we
		 * select the 1st one.
		 */
		if (sgs->avg_load <= busiest->avg_load)
			return false;
		break;

	case group_has_spare:
		/*
		 * Select not overloaded group with lowest number of idle cpus
		 * and highest number of running tasks. We could also compare
		 * the spare capacity which is more stable but it can end up
		 * that the group has less spare capacity but finally more idle
		 * CPUs which means less opportunity to pull tasks.
		 */
		if (sgs->idle_cpus > busiest->idle_cpus)
			return false;
		else if ((sgs->idle_cpus == busiest->idle_cpus) &&
			 (sgs->sum_nr_running <= busiest->sum_nr_running))
			return false;

		break;
	}

	/*
	 * Candidate sg has no more than one task per CPU and has higher
	 * per-CPU capacity. Migrating tasks to less capable CPUs may harm
	 * throughput. Maximize throughput, power/energy consequences are not
	 * considered.
	 */
	if ((env->sd->flags & SD_ASYM_CPUCAPACITY) &&
	    (sgs->group_type <= group_fully_busy) &&
	    (capacity_greater(sg->sgc->min_capacity, capacity_of(env->dst_cpu))))
		return false;

	return true;
}

#ifdef CONFIG_NUMA_BALANCING
static inline enum fbq_type fbq_classify_group(struct sg_lb_stats *sgs)
{
	if (sgs->sum_h_nr_running > sgs->nr_numa_running)
		return regular;
	if (sgs->sum_h_nr_running > sgs->nr_preferred_running)
		return remote;
	return all;
}

static inline enum fbq_type fbq_classify_rq(struct rq *rq)
{
	if (rq->nr_running > rq->nr_numa_running)
		return regular;
	if (rq->nr_running > rq->nr_preferred_running)
		return remote;
	return all;
}
#else
static inline enum fbq_type fbq_classify_group(struct sg_lb_stats *sgs)
{
	return all;
}

static inline enum fbq_type fbq_classify_rq(struct rq *rq)
{
	return regular;
}
#endif /* CONFIG_NUMA_BALANCING */


struct sg_lb_stats;

/*
 * task_running_on_cpu - return 1 if @p is running on @cpu.
 */

static unsigned int task_running_on_cpu(int cpu, struct task_struct *p)
{
	/* Task has no contribution or is new */
	if (cpu != task_cpu(p) || !READ_ONCE(p->se.avg.last_update_time))
		return 0;

	if (task_on_rq_queued(p))
		return 1;

	return 0;
}

/**
 * idle_cpu_without - would a given CPU be idle without p ?
 * @cpu: the processor on which idleness is tested.
 * @p: task which should be ignored.
 *
 * Return: 1 if the CPU would be idle. 0 otherwise.
 */
static int idle_cpu_without(int cpu, struct task_struct *p)
{
	struct rq *rq = cpu_rq(cpu);

	if (rq->curr != rq->idle && rq->curr != p)
		return 0;

	/*
	 * rq->nr_running can't be used but an updated version without the
	 * impact of p on cpu must be used instead. The updated nr_running
	 * be computed and tested before calling idle_cpu_without().
	 */

#ifdef CONFIG_SMP
	if (rq->ttwu_pending)
		return 0;
#endif

	return 1;
}

/*
 * update_sg_wakeup_stats - Update sched_group's statistics for wakeup.
 * @sd: The sched_domain level to look for idlest group.
 * @group: sched_group whose statistics are to be updated.
 * @sgs: variable to hold the statistics for this group.
 * @p: The task for which we look for the idlest group/CPU.
 */
static inline void update_sg_wakeup_stats(struct sched_domain *sd,
					  struct sched_group *group,
					  struct sg_lb_stats *sgs,
					  struct task_struct *p)
{
	int i, nr_running;

	memset(sgs, 0, sizeof(*sgs));

	for_each_cpu(i, sched_group_span(group)) {
		struct rq *rq = cpu_rq(i);
		unsigned int local;

		sgs->group_load += cpu_load_without(rq, p);
		sgs->group_util += cpu_util_without(i, p);
		sgs->group_runnable += cpu_runnable_without(rq, p);
		local = task_running_on_cpu(i, p);
		sgs->sum_h_nr_running += rq->cfs.h_nr_running - local;

		nr_running = rq->nr_running - local;
		sgs->sum_nr_running += nr_running;

		/*
		 * No need to call idle_cpu_without() if nr_running is not 0
		 */
		if (!nr_running && idle_cpu_without(i, p))
			sgs->idle_cpus++;

	}

	/* Check if task fits in the group */
	if (sd->flags & SD_ASYM_CPUCAPACITY &&
	    !task_fits_capacity(p, group->sgc->max_capacity)) {
		sgs->group_misfit_task_load = 1;
	}

	sgs->group_capacity = group->sgc->capacity;

	sgs->group_weight = group->group_weight;

	sgs->group_type = group_classify(sd->imbalance_pct, group, sgs);

	/*
	 * Computing avg_load makes sense only when group is fully busy or
	 * overloaded
	 */
	if (sgs->group_type == group_fully_busy ||
		sgs->group_type == group_overloaded)
		sgs->avg_load = (sgs->group_load * SCHED_CAPACITY_SCALE) /
				sgs->group_capacity;
}

static bool update_pick_idlest(struct sched_group *idlest,
			       struct sg_lb_stats *idlest_sgs,
			       struct sched_group *group,
			       struct sg_lb_stats *sgs)
{
	if (sgs->group_type < idlest_sgs->group_type)
		return true;

	if (sgs->group_type > idlest_sgs->group_type)
		return false;

	/*
	 * The candidate and the current idlest group are the same type of
	 * group. Let check which one is the idlest according to the type.
	 */

	switch (sgs->group_type) {
	case group_overloaded:
	case group_fully_busy:
		/* Select the group with lowest avg_load. */
		if (idlest_sgs->avg_load <= sgs->avg_load)
			return false;
		break;

	case group_imbalanced:
	case group_asym_packing:
		/* Those types are not used in the slow wakeup path */
		return false;

	case group_misfit_task:
		/* Select group with the highest max capacity */
		if (idlest->sgc->max_capacity >= group->sgc->max_capacity)
			return false;
		break;

	case group_has_spare:
		/* Select group with most idle CPUs */
		if (idlest_sgs->idle_cpus > sgs->idle_cpus)
			return false;

		/* Select group with lowest group_util */
		if (idlest_sgs->idle_cpus == sgs->idle_cpus &&
			idlest_sgs->group_util <= sgs->group_util)
			return false;

		break;
	}

	return true;
}

/*
 * Allow a NUMA imbalance if busy CPUs is less than 25% of the domain.
 * This is an approximation as the number of running tasks may not be
 * related to the number of busy CPUs due to sched_setaffinity.
 */
static inline bool allow_numa_imbalance(int dst_running, int dst_weight)
{
	return (dst_running < (dst_weight >> 2));
}

/*
 * find_idlest_group() finds and returns the least busy CPU group within the
 * domain.
 *
 * Assumes p is allowed on at least one CPU in sd.
 */
static struct sched_group *
find_idlest_group(struct sched_domain *sd, struct task_struct *p, int this_cpu)
{
	struct sched_group *idlest = NULL, *local = NULL, *group = sd->groups;
	struct sg_lb_stats local_sgs, tmp_sgs;
	struct sg_lb_stats *sgs;
	unsigned long imbalance;
	struct sg_lb_stats idlest_sgs = {
			.avg_load = UINT_MAX,
			.group_type = group_overloaded,
	};

	do {
		int local_group;

		/* Skip over this group if it has no CPUs allowed */
		if (!cpumask_intersects(sched_group_span(group),
					p->cpus_ptr))
			continue;

		/* Skip over this group if no cookie matched */
		if (!sched_group_cookie_match(cpu_rq(this_cpu), p, group))
			continue;

		local_group = cpumask_test_cpu(this_cpu,
					       sched_group_span(group));

		if (local_group) {
			sgs = &local_sgs;
			local = group;
		} else {
			sgs = &tmp_sgs;
		}

		update_sg_wakeup_stats(sd, group, sgs, p);

		if (!local_group && update_pick_idlest(idlest, &idlest_sgs, group, sgs)) {
			idlest = group;
			idlest_sgs = *sgs;
		}

	} while (group = group->next, group != sd->groups);


	/* There is no idlest group to push tasks to */
	if (!idlest)
		return NULL;

	/* The local group has been skipped because of CPU affinity */
	if (!local)
		return idlest;

	/*
	 * If the local group is idler than the selected idlest group
	 * don't try and push the task.
	 */
	if (local_sgs.group_type < idlest_sgs.group_type)
		return NULL;

	/*
	 * If the local group is busier than the selected idlest group
	 * try and push the task.
	 */
	if (local_sgs.group_type > idlest_sgs.group_type)
		return idlest;

	switch (local_sgs.group_type) {
	case group_overloaded:
	case group_fully_busy:

		/* Calculate allowed imbalance based on load */
		imbalance = scale_load_down(NICE_0_LOAD) *
				(sd->imbalance_pct-100) / 100;

		/*
		 * When comparing groups across NUMA domains, it's possible for
		 * the local domain to be very lightly loaded relative to the
		 * remote domains but "imbalance" skews the comparison making
		 * remote CPUs look much more favourable. When considering
		 * cross-domain, add imbalance to the load on the remote node
		 * and consider staying local.
		 */

		if ((sd->flags & SD_NUMA) &&
		    ((idlest_sgs.avg_load + imbalance) >= local_sgs.avg_load))
			return NULL;

		/*
		 * If the local group is less loaded than the selected
		 * idlest group don't try and push any tasks.
		 */
		if (idlest_sgs.avg_load >= (local_sgs.avg_load + imbalance))
			return NULL;

		if (100 * local_sgs.avg_load <= sd->imbalance_pct * idlest_sgs.avg_load)
			return NULL;
		break;

	case group_imbalanced:
	case group_asym_packing:
		/* Those type are not used in the slow wakeup path */
		return NULL;

	case group_misfit_task:
		/* Select group with the highest max capacity */
		if (local->sgc->max_capacity >= idlest->sgc->max_capacity)
			return NULL;
		break;

	case group_has_spare:
		if (sd->flags & SD_NUMA) {
#ifdef CONFIG_NUMA_BALANCING
			int idlest_cpu;
			/*
			 * If there is spare capacity at NUMA, try to select
			 * the preferred node
			 */
			if (cpu_to_node(this_cpu) == p->numa_preferred_nid)
				return NULL;

			idlest_cpu = cpumask_first(sched_group_span(idlest));
			if (cpu_to_node(idlest_cpu) == p->numa_preferred_nid)
				return idlest;
#endif
			/*
			 * Otherwise, keep the task on this node to stay close
			 * its wakeup source and improve locality. If there is
			 * a real need of migration, periodic load balance will
			 * take care of it.
			 */
			if (allow_numa_imbalance(local_sgs.sum_nr_running, sd->span_weight))
				return NULL;
		}

		/*
		 * Select group with highest number of idle CPUs. We could also
		 * compare the utilization which is more stable but it can end
		 * up that the group has less spare capacity but finally more
		 * idle CPUs which means more opportunity to run task.
		 */
		if (local_sgs.idle_cpus >= idlest_sgs.idle_cpus)
			return NULL;
		break;
	}

	return idlest;
}

/**
 * update_sd_lb_stats - Update sched_domain's statistics for load balancing.
 * @env: The load balancing environment.
 * @sds: variable to hold the statistics for this sched_domain.
 */

static inline void update_sd_lb_stats(struct lb_env *env, struct sd_lb_stats *sds)
{
	struct sched_domain *child = env->sd->child;
	struct sched_group *sg = env->sd->groups;
	struct sg_lb_stats *local = &sds->local_stat;
	struct sg_lb_stats tmp_sgs;
	int sg_status = 0;

	do {
		struct sg_lb_stats *sgs = &tmp_sgs;
		int local_group;

		local_group = cpumask_test_cpu(env->dst_cpu, sched_group_span(sg));
		if (local_group) {
			sds->local = sg;
			sgs = local;

			if (env->idle != CPU_NEWLY_IDLE ||
			    time_after_eq(jiffies, sg->sgc->next_update))
				update_group_capacity(env->sd, env->dst_cpu);
		}

		update_sg_lb_stats(env, sds, sg, sgs, &sg_status);

		if (local_group)
			goto next_group;


		if (update_sd_pick_busiest(env, sds, sg, sgs)) {
			sds->busiest = sg;
			sds->busiest_stat = *sgs;
		}

next_group:
		/* Now, start updating sd_lb_stats */
		sds->total_load += sgs->group_load;
		sds->total_capacity += sgs->group_capacity;

		sg = sg->next;
	} while (sg != env->sd->groups);

	/* Tag domain that child domain prefers tasks go to siblings first */
	sds->prefer_sibling = child && child->flags & SD_PREFER_SIBLING;


	if (env->sd->flags & SD_NUMA)
		env->fbq_type = fbq_classify_group(&sds->busiest_stat);

	if (!env->sd->parent) {
		struct root_domain *rd = env->dst_rq->rd;

		/* update overload indicator if we are at root domain */
		WRITE_ONCE(rd->overload, sg_status & SG_OVERLOAD);

		/* Update over-utilization (tipping point, U >= 0) indicator */
		WRITE_ONCE(rd->overutilized, sg_status & SG_OVERUTILIZED);
		trace_sched_overutilized_tp(rd, sg_status & SG_OVERUTILIZED);
	} else if (sg_status & SG_OVERUTILIZED) {
		struct root_domain *rd = env->dst_rq->rd;

		WRITE_ONCE(rd->overutilized, SG_OVERUTILIZED);
		trace_sched_overutilized_tp(rd, SG_OVERUTILIZED);
	}
}

#define NUMA_IMBALANCE_MIN 2

static inline long adjust_numa_imbalance(int imbalance,
				int dst_running, int dst_weight)
{
	if (!allow_numa_imbalance(dst_running, dst_weight))
		return imbalance;

	/*
	 * Allow a small imbalance based on a simple pair of communicating
	 * tasks that remain local when the destination is lightly loaded.
	 */
	if (imbalance <= NUMA_IMBALANCE_MIN)
		return 0;

	return imbalance;
}

/**
 * calculate_imbalance - Calculate the amount of imbalance present within the
 *			 groups of a given sched_domain during load balance.
 * @env: load balance environment
 * @sds: statistics of the sched_domain whose imbalance is to be calculated.
 */
static inline void calculate_imbalance(struct lb_env *env, struct sd_lb_stats *sds)
{
	struct sg_lb_stats *local, *busiest;

	local = &sds->local_stat;
	busiest = &sds->busiest_stat;

	if (busiest->group_type == group_misfit_task) {
		/* Set imbalance to allow misfit tasks to be balanced. */
		env->migration_type = migrate_misfit;
		env->imbalance = 1;
		return;
	}

	if (busiest->group_type == group_asym_packing) {
		/*
		 * In case of asym capacity, we will try to migrate all load to
		 * the preferred CPU.
		 */
		env->migration_type = migrate_task;
		env->imbalance = busiest->sum_h_nr_running;
		return;
	}

	if (busiest->group_type == group_imbalanced) {
		/*
		 * In the group_imb case we cannot rely on group-wide averages
		 * to ensure CPU-load equilibrium, try to move any task to fix
		 * the imbalance. The next load balance will take care of
		 * balancing back the system.
		 */
		env->migration_type = migrate_task;
		env->imbalance = 1;
		return;
	}

	/*
	 * Try to use spare capacity of local group without overloading it or
	 * emptying busiest.
	 */
	if (local->group_type == group_has_spare) {
		if ((busiest->group_type > group_fully_busy) &&
		    !(env->sd->flags & SD_SHARE_PKG_RESOURCES)) {
			/*
			 * If busiest is overloaded, try to fill spare
			 * capacity. This might end up creating spare capacity
			 * in busiest or busiest still being overloaded but
			 * there is no simple way to directly compute the
			 * amount of load to migrate in order to balance the
			 * system.
			 */
			env->migration_type = migrate_util;
			env->imbalance = max(local->group_capacity, local->group_util) -
					 local->group_util;

			/*
			 * In some cases, the group's utilization is max or even
			 * higher than capacity because of migrations but the
			 * local CPU is (newly) idle. There is at least one
			 * waiting task in this overloaded busiest group. Let's
			 * try to pull it.
			 */
			if (env->idle != CPU_NOT_IDLE && env->imbalance == 0) {
				env->migration_type = migrate_task;
				env->imbalance = 1;
			}

			return;
		}

		if (busiest->group_weight == 1 || sds->prefer_sibling) {
			unsigned int nr_diff = busiest->sum_nr_running;
			/*
			 * When prefer sibling, evenly spread running tasks on
			 * groups.
			 */
			env->migration_type = migrate_task;
			lsub_positive(&nr_diff, local->sum_nr_running);
			env->imbalance = nr_diff >> 1;
		} else {

			/*
			 * If there is no overload, we just want to even the number of
			 * idle cpus.
			 */
			env->migration_type = migrate_task;
			env->imbalance = max_t(long, 0, (local->idle_cpus -
						 busiest->idle_cpus) >> 1);
		}

		/* Consider allowing a small imbalance between NUMA groups */
		if (env->sd->flags & SD_NUMA) {
			env->imbalance = adjust_numa_imbalance(env->imbalance,
				busiest->sum_nr_running, busiest->group_weight);
		}

		return;
	}

	/*
	 * Local is fully busy but has to take more load to relieve the
	 * busiest group
	 */
	if (local->group_type < group_overloaded) {
		/*
		 * Local will become overloaded so the avg_load metrics are
		 * finally needed.
		 */

		local->avg_load = (local->group_load * SCHED_CAPACITY_SCALE) /
				  local->group_capacity;

		sds->avg_load = (sds->total_load * SCHED_CAPACITY_SCALE) /
				sds->total_capacity;
		/*
		 * If the local group is more loaded than the selected
		 * busiest group don't try to pull any tasks.
		 */
		if (local->avg_load >= busiest->avg_load) {
			env->imbalance = 0;
			return;
		}
	}

	/*
	 * Both group are or will become overloaded and we're trying to get all
	 * the CPUs to the average_load, so we don't want to push ourselves
	 * above the average load, nor do we wish to reduce the max loaded CPU
	 * below the average load. At the same time, we also don't want to
	 * reduce the group load below the group capacity. Thus we look for
	 * the minimum possible imbalance.
	 */
	env->migration_type = migrate_load;
	env->imbalance = min(
		(busiest->avg_load - sds->avg_load) * busiest->group_capacity,
		(sds->avg_load - local->avg_load) * local->group_capacity
	) / SCHED_CAPACITY_SCALE;
}

/******* find_busiest_group() helpers end here *********************/

/*
 * Decision matrix according to the local and busiest group type:
 *
 * busiest \ local has_spare fully_busy misfit asym imbalanced overloaded
 * has_spare        nr_idle   balanced   N/A    N/A  balanced   balanced
 * fully_busy       nr_idle   nr_idle    N/A    N/A  balanced   balanced
 * misfit_task      force     N/A        N/A    N/A  force      force
 * asym_packing     force     force      N/A    N/A  force      force
 * imbalanced       force     force      N/A    N/A  force      force
 * overloaded       force     force      N/A    N/A  force      avg_load
 *
 * N/A :      Not Applicable because already filtered while updating
 *            statistics.
 * balanced : The system is balanced for these 2 groups.
 * force :    Calculate the imbalance as load migration is probably needed.
 * avg_load : Only if imbalance is significant enough.
 * nr_idle :  dst_cpu is not busy and the number of idle CPUs is quite
 *            different in groups.
 */

/**
 * find_busiest_group - Returns the busiest group within the sched_domain
 * if there is an imbalance.
 * @env: The load balancing environment.
 *
 * Also calculates the amount of runnable load which should be moved
 * to restore balance.
 *
 * Return:	- The busiest group if imbalance exists.
 */
static struct sched_group *find_busiest_group(struct lb_env *env)
{
	struct sg_lb_stats *local, *busiest;
	struct sd_lb_stats sds;

	init_sd_lb_stats(&sds);

	/*
	 * Compute the various statistics relevant for load balancing at
	 * this level.
	 */
	update_sd_lb_stats(env, &sds);

	if (sched_energy_enabled()) {
		struct root_domain *rd = env->dst_rq->rd;

		if (rcu_dereference(rd->pd) && !READ_ONCE(rd->overutilized))
			goto out_balanced;
	}

	local = &sds.local_stat;
	busiest = &sds.busiest_stat;

	/* There is no busy sibling group to pull tasks from */
	if (!sds.busiest)
		goto out_balanced;

	/* Misfit tasks should be dealt with regardless of the avg load */
	if (busiest->group_type == group_misfit_task)
		goto force_balance;

	/* ASYM feature bypasses nice load balance check */
	if (busiest->group_type == group_asym_packing)
		goto force_balance;

	/*
	 * If the busiest group is imbalanced the below checks don't
	 * work because they assume all things are equal, which typically
	 * isn't true due to cpus_ptr constraints and the like.
	 */
	if (busiest->group_type == group_imbalanced)
		goto force_balance;

	/*
	 * If the local group is busier than the selected busiest group
	 * don't try and pull any tasks.
	 */
	if (local->group_type > busiest->group_type)
		goto out_balanced;

	/*
	 * When groups are overloaded, use the avg_load to ensure fairness
	 * between tasks.
	 */
	if (local->group_type == group_overloaded) {
		/*
		 * If the local group is more loaded than the selected
		 * busiest group don't try to pull any tasks.
		 */
		if (local->avg_load >= busiest->avg_load)
			goto out_balanced;

		/* XXX broken for overlapping NUMA groups */
		sds.avg_load = (sds.total_load * SCHED_CAPACITY_SCALE) /
				sds.total_capacity;

		/*
		 * Don't pull any tasks if this group is already above the
		 * domain average load.
		 */
		if (local->avg_load >= sds.avg_load)
			goto out_balanced;

		/*
		 * If the busiest group is more loaded, use imbalance_pct to be
		 * conservative.
		 */
		if (100 * busiest->avg_load <=
				env->sd->imbalance_pct * local->avg_load)
			goto out_balanced;
	}

	/* Try to move all excess tasks to child's sibling domain */
	if (sds.prefer_sibling && local->group_type == group_has_spare &&
	    busiest->sum_nr_running > local->sum_nr_running + 1)
		goto force_balance;

	if (busiest->group_type != group_overloaded) {
		if (env->idle == CPU_NOT_IDLE)
			/*
			 * If the busiest group is not overloaded (and as a
			 * result the local one too) but this CPU is already
			 * busy, let another idle CPU try to pull task.
			 */
			goto out_balanced;

		if (busiest->group_weight > 1 &&
		    local->idle_cpus <= (busiest->idle_cpus + 1))
			/*
			 * If the busiest group is not overloaded
			 * and there is no imbalance between this and busiest
			 * group wrt idle CPUs, it is balanced. The imbalance
			 * becomes significant if the diff is greater than 1
			 * otherwise we might end up to just move the imbalance
			 * on another group. Of course this applies only if
			 * there is more than 1 CPU per group.
			 */
			goto out_balanced;

		if (busiest->sum_h_nr_running == 1)
			/*
			 * busiest doesn't have any tasks waiting to run
			 */
			goto out_balanced;
	}

force_balance:
	/* Looks like there is an imbalance. Compute it */
	calculate_imbalance(env, &sds);
	return env->imbalance ? sds.busiest : NULL;

out_balanced:
	env->imbalance = 0;
	return NULL;
}

/*
 * find_busiest_queue - find the busiest runqueue among the CPUs in the group.
 */
static struct rq *find_busiest_queue(struct lb_env *env,
				     struct sched_group *group)
{
	struct rq *busiest = NULL, *rq;
	unsigned long busiest_util = 0, busiest_load = 0, busiest_capacity = 1;
	unsigned int busiest_nr = 0;
	int i;

	for_each_cpu_and(i, sched_group_span(group), env->cpus) {
		unsigned long capacity, load, util;
		unsigned int nr_running;
		enum fbq_type rt;

		rq = cpu_rq(i);
		rt = fbq_classify_rq(rq);

		/*
		 * We classify groups/runqueues into three groups:
		 *  - regular: there are !numa tasks
		 *  - remote:  there are numa tasks that run on the 'wrong' node
		 *  - all:     there is no distinction
		 *
		 * In order to avoid migrating ideally placed numa tasks,
		 * ignore those when there's better options.
		 *
		 * If we ignore the actual busiest queue to migrate another
		 * task, the next balance pass can still reduce the busiest
		 * queue by moving tasks around inside the node.
		 *
		 * If we cannot move enough load due to this classification
		 * the next pass will adjust the group classification and
		 * allow migration of more tasks.
		 *
		 * Both cases only affect the total convergence complexity.
		 */
		if (rt > env->fbq_type)
			continue;

		nr_running = rq->cfs.h_nr_running;
		if (!nr_running)
			continue;

		capacity = capacity_of(i);

		/*
		 * For ASYM_CPUCAPACITY domains, don't pick a CPU that could
		 * eventually lead to active_balancing high->low capacity.
		 * Higher per-CPU capacity is considered better than balancing
		 * average load.
		 */
		if (env->sd->flags & SD_ASYM_CPUCAPACITY &&
		    !capacity_greater(capacity_of(env->dst_cpu), capacity) &&
		    nr_running == 1)
			continue;

		/* Make sure we only pull tasks from a CPU of lower priority */
		if ((env->sd->flags & SD_ASYM_PACKING) &&
		    sched_asym_prefer(i, env->dst_cpu) &&
		    nr_running == 1)
			continue;

		switch (env->migration_type) {
		case migrate_load:
			/*
			 * When comparing with load imbalance, use cpu_load()
			 * which is not scaled with the CPU capacity.
			 */
			load = cpu_load(rq);

			if (nr_running == 1 && load > env->imbalance &&
			    !check_cpu_capacity(rq, env->sd))
				break;

			/*
			 * For the load comparisons with the other CPUs,
			 * consider the cpu_load() scaled with the CPU
			 * capacity, so that the load can be moved away
			 * from the CPU that is potentially running at a
			 * lower capacity.
			 *
			 * Thus we're looking for max(load_i / capacity_i),
			 * crosswise multiplication to rid ourselves of the
			 * division works out to:
			 * load_i * capacity_j > load_j * capacity_i;
			 * where j is our previous maximum.
			 */
			if (load * busiest_capacity > busiest_load * capacity) {
				busiest_load = load;
				busiest_capacity = capacity;
				busiest = rq;
			}
			break;

		case migrate_util:
			util = cpu_util_cfs(i);

			/*
			 * Don't try to pull utilization from a CPU with one
			 * running task. Whatever its utilization, we will fail
			 * detach the task.
			 */
			if (nr_running <= 1)
				continue;

			if (busiest_util < util) {
				busiest_util = util;
				busiest = rq;
			}
			break;

		case migrate_task:
			if (busiest_nr < nr_running) {
				busiest_nr = nr_running;
				busiest = rq;
			}
			break;

		case migrate_misfit:
			/*
			 * For ASYM_CPUCAPACITY domains with misfit tasks we
			 * simply seek the "biggest" misfit task.
			 */
			if (rq->misfit_task_load > busiest_load) {
				busiest_load = rq->misfit_task_load;
				busiest = rq;
			}

			break;

		}
	}

	return busiest;
}

/*
 * Max backoff if we encounter pinned tasks. Pretty arbitrary value, but
 * so long as it is large enough.
 */
#define MAX_PINNED_INTERVAL	512

static inline bool
asym_active_balance(struct lb_env *env)
{
	/*
	 * ASYM_PACKING needs to force migrate tasks from busy but
	 * lower priority CPUs in order to pack all tasks in the
	 * highest priority CPUs.
	 */
	return env->idle != CPU_NOT_IDLE && (env->sd->flags & SD_ASYM_PACKING) &&
	       sched_asym_prefer(env->dst_cpu, env->src_cpu);
}

static inline bool
imbalanced_active_balance(struct lb_env *env)
{
	struct sched_domain *sd = env->sd;

	/*
	 * The imbalanced case includes the case of pinned tasks preventing a fair
	 * distribution of the load on the system but also the even distribution of the
	 * threads on a system with spare capacity
	 */
	if ((env->migration_type == migrate_task) &&
	    (sd->nr_balance_failed > sd->cache_nice_tries+2))
		return 1;

	return 0;
}

static int need_active_balance(struct lb_env *env)
{
	struct sched_domain *sd = env->sd;

	if (asym_active_balance(env))
		return 1;

	if (imbalanced_active_balance(env))
		return 1;

	/*
	 * The dst_cpu is idle and the src_cpu CPU has only 1 CFS task.
	 * It's worth migrating the task if the src_cpu's capacity is reduced
	 * because of other sched_class or IRQs if more capacity stays
	 * available on dst_cpu.
	 */
	if ((env->idle != CPU_NOT_IDLE) &&
	    (env->src_rq->cfs.h_nr_running == 1)) {
		if ((check_cpu_capacity(env->src_rq, sd)) &&
		    (capacity_of(env->src_cpu)*sd->imbalance_pct < capacity_of(env->dst_cpu)*100))
			return 1;
	}

	if (env->migration_type == migrate_misfit)
		return 1;

	return 0;
}

static int active_load_balance_cpu_stop(void *data);

static int should_we_balance(struct lb_env *env)
{
	struct sched_group *sg = env->sd->groups;
	int cpu;

	/*
	 * Ensure the balancing environment is consistent; can happen
	 * when the softirq triggers 'during' hotplug.
	 */
	if (!cpumask_test_cpu(env->dst_cpu, env->cpus))
		return 0;

	/*
	 * In the newly idle case, we will allow all the CPUs
	 * to do the newly idle load balance.
	 */
	if (env->idle == CPU_NEWLY_IDLE)
		return 1;

	/* Try to find first idle CPU */
	for_each_cpu_and(cpu, group_balance_mask(sg), env->cpus) {
		if (!idle_cpu(cpu))
			continue;

		/* Are we the first idle CPU? */
		return cpu == env->dst_cpu;
	}

	/* Are we the first CPU of this group ? */
	return group_balance_cpu(sg) == env->dst_cpu;
}

/*
 * Check this_cpu to ensure it is balanced within domain. Attempt to move
 * tasks if there is an imbalance.
 */
static int load_balance(int this_cpu, struct rq *this_rq,
			struct sched_domain *sd, enum cpu_idle_type idle,
			int *continue_balancing)
{
	int ld_moved, cur_ld_moved, active_balance = 0;
	struct sched_domain *sd_parent = sd->parent;
	struct sched_group *group;
	struct rq *busiest;
	struct rq_flags rf;
	struct cpumask *cpus = this_cpu_cpumask_var_ptr(load_balance_mask);

	struct lb_env env = {
		.sd		= sd,
		.dst_cpu	= this_cpu,
		.dst_rq		= this_rq,
		.dst_grpmask    = sched_group_span(sd->groups),
		.idle		= idle,
		.loop_break	= sched_nr_migrate_break,
		.cpus		= cpus,
		.fbq_type	= all,
		.tasks		= LIST_HEAD_INIT(env.tasks),
	};

	cpumask_and(cpus, sched_domain_span(sd), cpu_active_mask);

	schedstat_inc(sd->lb_count[idle]);

redo:
	if (!should_we_balance(&env)) {
		*continue_balancing = 0;
		goto out_balanced;
	}

	group = find_busiest_group(&env);
	if (!group) {
		schedstat_inc(sd->lb_nobusyg[idle]);
		goto out_balanced;
	}

	busiest = find_busiest_queue(&env, group);
	if (!busiest) {
		schedstat_inc(sd->lb_nobusyq[idle]);
		goto out_balanced;
	}

	BUG_ON(busiest == env.dst_rq);

	schedstat_add(sd->lb_imbalance[idle], env.imbalance);

	env.src_cpu = busiest->cpu;
	env.src_rq = busiest;

	ld_moved = 0;
	/* Clear this flag as soon as we find a pullable task */
	env.flags |= LBF_ALL_PINNED;
	if (busiest->nr_running > 1) {
		/*
		 * Attempt to move tasks. If find_busiest_group has found
		 * an imbalance but busiest->nr_running <= 1, the group is
		 * still unbalanced. ld_moved simply stays zero, so it is
		 * correctly treated as an imbalance.
		 */
		env.loop_max  = min(sysctl_sched_nr_migrate, busiest->nr_running);

more_balance:
		rq_lock_irqsave(busiest, &rf);
		update_rq_clock(busiest);

		/*
		 * cur_ld_moved - load moved in current iteration
		 * ld_moved     - cumulative load moved across iterations
		 */
		cur_ld_moved = detach_tasks(&env);

		/*
		 * We've detached some tasks from busiest_rq. Every
		 * task is masked "TASK_ON_RQ_MIGRATING", so we can safely
		 * unlock busiest->lock, and we are able to be sure
		 * that nobody can manipulate the tasks in parallel.
		 * See task_rq_lock() family for the details.
		 */

		rq_unlock(busiest, &rf);

		if (cur_ld_moved) {
			attach_tasks(&env);
			ld_moved += cur_ld_moved;
		}

		local_irq_restore(rf.flags);

		if (env.flags & LBF_NEED_BREAK) {
			env.flags &= ~LBF_NEED_BREAK;
			goto more_balance;
		}

		/*
		 * Revisit (affine) tasks on src_cpu that couldn't be moved to
		 * us and move them to an alternate dst_cpu in our sched_group
		 * where they can run. The upper limit on how many times we
		 * iterate on same src_cpu is dependent on number of CPUs in our
		 * sched_group.
		 *
		 * This changes load balance semantics a bit on who can move
		 * load to a given_cpu. In addition to the given_cpu itself
		 * (or a ilb_cpu acting on its behalf where given_cpu is
		 * nohz-idle), we now have balance_cpu in a position to move
		 * load to given_cpu. In rare situations, this may cause
		 * conflicts (balance_cpu and given_cpu/ilb_cpu deciding
		 * _independently_ and at _same_ time to move some load to
		 * given_cpu) causing excess load to be moved to given_cpu.
		 * This however should not happen so much in practice and
		 * moreover subsequent load balance cycles should correct the
		 * excess load moved.
		 */
		if ((env.flags & LBF_DST_PINNED) && env.imbalance > 0) {

			/* Prevent to re-select dst_cpu via env's CPUs */
			__cpumask_clear_cpu(env.dst_cpu, env.cpus);

			env.dst_rq	 = cpu_rq(env.new_dst_cpu);
			env.dst_cpu	 = env.new_dst_cpu;
			env.flags	&= ~LBF_DST_PINNED;
			env.loop	 = 0;
			env.loop_break	 = sched_nr_migrate_break;

			/*
			 * Go back to "more_balance" rather than "redo" since we
			 * need to continue with same src_cpu.
			 */
			goto more_balance;
		}

		/*
		 * We failed to reach balance because of affinity.
		 */
		if (sd_parent) {
			int *group_imbalance = &sd_parent->groups->sgc->imbalance;

			if ((env.flags & LBF_SOME_PINNED) && env.imbalance > 0)
				*group_imbalance = 1;
		}

		/* All tasks on this runqueue were pinned by CPU affinity */
		if (unlikely(env.flags & LBF_ALL_PINNED)) {
			__cpumask_clear_cpu(cpu_of(busiest), cpus);
			/*
			 * Attempting to continue load balancing at the current
			 * sched_domain level only makes sense if there are
			 * active CPUs remaining as possible busiest CPUs to
			 * pull load from which are not contained within the
			 * destination group that is receiving any migrated
			 * load.
			 */
			if (!cpumask_subset(cpus, env.dst_grpmask)) {
				env.loop = 0;
				env.loop_break = sched_nr_migrate_break;
				goto redo;
			}
			goto out_all_pinned;
		}
	}

	if (!ld_moved) {
		schedstat_inc(sd->lb_failed[idle]);
		/*
		 * Increment the failure counter only on periodic balance.
		 * We do not want newidle balance, which can be very
		 * frequent, pollute the failure counter causing
		 * excessive cache_hot migrations and active balances.
		 */
		if (idle != CPU_NEWLY_IDLE)
			sd->nr_balance_failed++;

		if (need_active_balance(&env)) {
			unsigned long flags;

			raw_spin_rq_lock_irqsave(busiest, flags);

			/*
			 * Don't kick the active_load_balance_cpu_stop,
			 * if the curr task on busiest CPU can't be
			 * moved to this_cpu:
			 */
			if (!cpumask_test_cpu(this_cpu, busiest->curr->cpus_ptr)) {
				raw_spin_rq_unlock_irqrestore(busiest, flags);
				goto out_one_pinned;
			}

			/* Record that we found at least one task that could run on this_cpu */
			env.flags &= ~LBF_ALL_PINNED;

			/*
			 * ->active_balance synchronizes accesses to
			 * ->active_balance_work.  Once set, it's cleared
			 * only after active load balance is finished.
			 */
			if (!busiest->active_balance) {
				busiest->active_balance = 1;
				busiest->push_cpu = this_cpu;
				active_balance = 1;
			}
			raw_spin_rq_unlock_irqrestore(busiest, flags);

			if (active_balance) {
				stop_one_cpu_nowait(cpu_of(busiest),
					active_load_balance_cpu_stop, busiest,
					&busiest->active_balance_work);
			}
		}
	} else {
		sd->nr_balance_failed = 0;
	}

	if (likely(!active_balance) || need_active_balance(&env)) {
		/* We were unbalanced, so reset the balancing interval */
		sd->balance_interval = sd->min_interval;
	}

	goto out;

out_balanced:
	/*
	 * We reach balance although we may have faced some affinity
	 * constraints. Clear the imbalance flag only if other tasks got
	 * a chance to move and fix the imbalance.
	 */
	if (sd_parent && !(env.flags & LBF_ALL_PINNED)) {
		int *group_imbalance = &sd_parent->groups->sgc->imbalance;

		if (*group_imbalance)
			*group_imbalance = 0;
	}

out_all_pinned:
	/*
	 * We reach balance because all tasks are pinned at this level so
	 * we can't migrate them. Let the imbalance flag set so parent level
	 * can try to migrate them.
	 */
	schedstat_inc(sd->lb_balanced[idle]);

	sd->nr_balance_failed = 0;

out_one_pinned:
	ld_moved = 0;

	/*
	 * newidle_balance() disregards balance intervals, so we could
	 * repeatedly reach this code, which would lead to balance_interval
	 * skyrocketing in a short amount of time. Skip the balance_interval
	 * increase logic to avoid that.
	 */
	if (env.idle == CPU_NEWLY_IDLE)
		goto out;

	/* tune up the balancing interval */
	if ((env.flags & LBF_ALL_PINNED &&
	     sd->balance_interval < MAX_PINNED_INTERVAL) ||
	    sd->balance_interval < sd->max_interval)
		sd->balance_interval *= 2;
out:
	return ld_moved;
}

static inline unsigned long
get_sd_balance_interval(struct sched_domain *sd, int cpu_busy)
{
	unsigned long interval = sd->balance_interval;

	if (cpu_busy)
		interval *= sd->busy_factor;

	/* scale ms to jiffies */
	interval = msecs_to_jiffies(interval);

	/*
	 * Reduce likelihood of busy balancing at higher domains racing with
	 * balancing at lower domains by preventing their balancing periods
	 * from being multiples of each other.
	 */
	if (cpu_busy)
		interval -= 1;

	interval = clamp(interval, 1UL, max_load_balance_interval);

	return interval;
}

static inline void
update_next_balance(struct sched_domain *sd, unsigned long *next_balance)
{
	unsigned long interval, next;

	/* used by idle balance, so cpu_busy = 0 */
	interval = get_sd_balance_interval(sd, 0);
	next = sd->last_balance + interval;

	if (time_after(*next_balance, next))
		*next_balance = next;
}

/*
 * active_load_balance_cpu_stop is run by the CPU stopper. It pushes
 * running tasks off the busiest CPU onto idle CPUs. It requires at
 * least 1 task to be running on each physical CPU where possible, and
 * avoids physical / logical imbalances.
 */
static int active_load_balance_cpu_stop(void *data)
{
	struct rq *busiest_rq = data;
	int busiest_cpu = cpu_of(busiest_rq);
	int target_cpu = busiest_rq->push_cpu;
	struct rq *target_rq = cpu_rq(target_cpu);
	struct sched_domain *sd;
	struct task_struct *p = NULL;
	struct rq_flags rf;

	rq_lock_irq(busiest_rq, &rf);
	/*
	 * Between queueing the stop-work and running it is a hole in which
	 * CPUs can become inactive. We should not move tasks from or to
	 * inactive CPUs.
	 */
	if (!cpu_active(busiest_cpu) || !cpu_active(target_cpu))
		goto out_unlock;

	/* Make sure the requested CPU hasn't gone down in the meantime: */
	if (unlikely(busiest_cpu != smp_processor_id() ||
		     !busiest_rq->active_balance))
		goto out_unlock;

	/* Is there any task to move? */
	if (busiest_rq->nr_running <= 1)
		goto out_unlock;

	/*
	 * This condition is "impossible", if it occurs
	 * we need to fix it. Originally reported by
	 * Bjorn Helgaas on a 128-CPU setup.
	 */
	BUG_ON(busiest_rq == target_rq);

	/* Search for an sd spanning us and the target CPU. */
	rcu_read_lock();
	for_each_domain(target_cpu, sd) {
		if (cpumask_test_cpu(busiest_cpu, sched_domain_span(sd)))
			break;
	}

	if (likely(sd)) {
		struct lb_env env = {
			.sd		= sd,
			.dst_cpu	= target_cpu,
			.dst_rq		= target_rq,
			.src_cpu	= busiest_rq->cpu,
			.src_rq		= busiest_rq,
			.idle		= CPU_IDLE,
			.flags		= LBF_ACTIVE_LB,
		};

		schedstat_inc(sd->alb_count);
		update_rq_clock(busiest_rq);

		p = detach_one_task(&env);
		if (p) {
			schedstat_inc(sd->alb_pushed);
			/* Active balancing done, reset the failure counter. */
			sd->nr_balance_failed = 0;
		} else {
			schedstat_inc(sd->alb_failed);
		}
	}
	rcu_read_unlock();
out_unlock:
	busiest_rq->active_balance = 0;
	rq_unlock(busiest_rq, &rf);

	if (p)
		attach_one_task(target_rq, p);

	local_irq_enable();

	return 0;
}

static DEFINE_SPINLOCK(balancing);

/*
 * Scale the max load_balance interval with the number of CPUs in the system.
 * This trades load-balance latency on larger machines for less cross talk.
 */
void update_max_interval(void)
{
	max_load_balance_interval = HZ*num_online_cpus()/10;
}

static inline bool update_newidle_cost(struct sched_domain *sd, u64 cost)
{
	if (cost > sd->max_newidle_lb_cost) {
		/*
		 * Track max cost of a domain to make sure to not delay the
		 * next wakeup on the CPU.
		 */
		sd->max_newidle_lb_cost = cost;
		sd->last_decay_max_lb_cost = jiffies;
	} else if (time_after(jiffies, sd->last_decay_max_lb_cost + HZ)) {
		/*
		 * Decay the newidle max times by ~1% per second to ensure that
		 * it is not outdated and the current max cost is actually
		 * shorter.
		 */
		sd->max_newidle_lb_cost = (sd->max_newidle_lb_cost * 253) / 256;
		sd->last_decay_max_lb_cost = jiffies;

		return true;
	}

	return false;
}

/*
 * It checks each scheduling domain to see if it is due to be balanced,
 * and initiates a balancing operation if so.
 *
 * Balancing parameters are set up in init_sched_domains.
 */
static void rebalance_domains(struct rq *rq, enum cpu_idle_type idle)
{
	int continue_balancing = 1;
	int cpu = rq->cpu;
	int busy = idle != CPU_IDLE && !sched_idle_cpu(cpu);
	unsigned long interval;
	struct sched_domain *sd;
	/* Earliest time when we have to do rebalance again */
	unsigned long next_balance = jiffies + 60*HZ;
	int update_next_balance = 0;
	int need_serialize, need_decay = 0;
	u64 max_cost = 0;

	rcu_read_lock();
	for_each_domain(cpu, sd) {
		/*
		 * Decay the newidle max times here because this is a regular
		 * visit to all the domains.
		 */
		need_decay = update_newidle_cost(sd, 0);
		max_cost += sd->max_newidle_lb_cost;

		/*
		 * Stop the load balance at this level. There is another
		 * CPU in our sched group which is doing load balancing more
		 * actively.
		 */
		if (!continue_balancing) {
			if (need_decay)
				continue;
			break;
		}

		interval = get_sd_balance_interval(sd, busy);

		need_serialize = sd->flags & SD_SERIALIZE;
		if (need_serialize) {
			if (!spin_trylock(&balancing))
				goto out;
		}

		if (time_after_eq(jiffies, sd->last_balance + interval)) {
			if (load_balance(cpu, rq, sd, idle, &continue_balancing)) {
				/*
				 * The LBF_DST_PINNED logic could have changed
				 * env->dst_cpu, so we can't know our idle
				 * state even if we migrated tasks. Update it.
				 */
				idle = idle_cpu(cpu) ? CPU_IDLE : CPU_NOT_IDLE;
				busy = idle != CPU_IDLE && !sched_idle_cpu(cpu);
			}
			sd->last_balance = jiffies;
			interval = get_sd_balance_interval(sd, busy);
		}
		if (need_serialize)
			spin_unlock(&balancing);
out:
		if (time_after(next_balance, sd->last_balance + interval)) {
			next_balance = sd->last_balance + interval;
			update_next_balance = 1;
		}
	}
	if (need_decay) {
		/*
		 * Ensure the rq-wide value also decays but keep it at a
		 * reasonable floor to avoid funnies with rq->avg_idle.
		 */
		rq->max_idle_balance_cost =
			max((u64)sysctl_sched_migration_cost, max_cost);
	}
	rcu_read_unlock();

	/*
	 * next_balance will be updated only when there is a need.
	 * When the cpu is attached to null domain for ex, it will not be
	 * updated.
	 */
	if (likely(update_next_balance))
		rq->next_balance = next_balance;

}

static inline int on_null_domain(struct rq *rq)
{
	return unlikely(!rcu_dereference_sched(rq->sd));
}

#ifdef CONFIG_NO_HZ_COMMON
/*
 * idle load balancing details
 * - When one of the busy CPUs notice that there may be an idle rebalancing
 *   needed, they will kick the idle load balancer, which then does idle
 *   load balancing for all the idle CPUs.
 * - HK_FLAG_MISC CPUs are used for this task, because HK_FLAG_SCHED not set
 *   anywhere yet.
 */

static inline int find_new_ilb(void)
{
	int ilb;
	const struct cpumask *hk_mask;

	hk_mask = housekeeping_cpumask(HK_FLAG_MISC);

	for_each_cpu_and(ilb, nohz.idle_cpus_mask, hk_mask) {

		if (ilb == smp_processor_id())
			continue;

		if (idle_cpu(ilb))
			return ilb;
	}

	return nr_cpu_ids;
}

/*
 * Kick a CPU to do the nohz balancing, if it is time for it. We pick any
 * idle CPU in the HK_FLAG_MISC housekeeping set (if there is one).
 */
static void kick_ilb(unsigned int flags)
{
	int ilb_cpu;

	/*
	 * Increase nohz.next_balance only when if full ilb is triggered but
	 * not if we only update stats.
	 */
	if (flags & NOHZ_BALANCE_KICK)
		nohz.next_balance = jiffies+1;

	ilb_cpu = find_new_ilb();

	if (ilb_cpu >= nr_cpu_ids)
		return;

	/*
	 * Access to rq::nohz_csd is serialized by NOHZ_KICK_MASK; he who sets
	 * the first flag owns it; cleared by nohz_csd_func().
	 */
	flags = atomic_fetch_or(flags, nohz_flags(ilb_cpu));
	if (flags & NOHZ_KICK_MASK)
		return;

	/*
	 * This way we generate an IPI on the target CPU which
	 * is idle. And the softirq performing nohz idle load balance
	 * will be run before returning from the IPI.
	 */
	smp_call_function_single_async(ilb_cpu, &cpu_rq(ilb_cpu)->nohz_csd);
}

/*
 * Current decision point for kicking the idle load balancer in the presence
 * of idle CPUs in the system.
 */
static void nohz_balancer_kick(struct rq *rq)
{
	unsigned long now = jiffies;
	struct sched_domain_shared *sds;
	struct sched_domain *sd;
	int nr_busy, i, cpu = rq->cpu;
	unsigned int flags = 0;

	if (unlikely(rq->idle_balance))
		return;

	/*
	 * We may be recently in ticked or tickless idle mode. At the first
	 * busy tick after returning from idle, we will update the busy stats.
	 */
	nohz_balance_exit_idle(rq);

	/*
	 * None are in tickless mode and hence no need for NOHZ idle load
	 * balancing.
	 */
	if (likely(!atomic_read(&nohz.nr_cpus)))
		return;

	if (READ_ONCE(nohz.has_blocked) &&
	    time_after(now, READ_ONCE(nohz.next_blocked)))
		flags = NOHZ_STATS_KICK;

	if (time_before(now, nohz.next_balance))
		goto out;

	if (rq->nr_running >= 2) {
		flags = NOHZ_STATS_KICK | NOHZ_BALANCE_KICK;
		goto out;
	}

	rcu_read_lock();

	sd = rcu_dereference(rq->sd);
	if (sd) {
		/*
		 * If there's a CFS task and the current CPU has reduced
		 * capacity; kick the ILB to see if there's a better CPU to run
		 * on.
		 */
		if (rq->cfs.h_nr_running >= 1 && check_cpu_capacity(rq, sd)) {
			flags = NOHZ_STATS_KICK | NOHZ_BALANCE_KICK;
			goto unlock;
		}
	}

	sd = rcu_dereference(per_cpu(sd_asym_packing, cpu));
	if (sd) {
		/*
		 * When ASYM_PACKING; see if there's a more preferred CPU
		 * currently idle; in which case, kick the ILB to move tasks
		 * around.
		 */
		for_each_cpu_and(i, sched_domain_span(sd), nohz.idle_cpus_mask) {
			if (sched_asym_prefer(i, cpu)) {
				flags = NOHZ_STATS_KICK | NOHZ_BALANCE_KICK;
				goto unlock;
			}
		}
	}

	sd = rcu_dereference(per_cpu(sd_asym_cpucapacity, cpu));
	if (sd) {
		/*
		 * When ASYM_CPUCAPACITY; see if there's a higher capacity CPU
		 * to run the misfit task on.
		 */
		if (check_misfit_status(rq, sd)) {
			flags = NOHZ_STATS_KICK | NOHZ_BALANCE_KICK;
			goto unlock;
		}

		/*
		 * For asymmetric systems, we do not want to nicely balance
		 * cache use, instead we want to embrace asymmetry and only
		 * ensure tasks have enough CPU capacity.
		 *
		 * Skip the LLC logic because it's not relevant in that case.
		 */
		goto unlock;
	}

	sds = rcu_dereference(per_cpu(sd_llc_shared, cpu));
	if (sds) {
		/*
		 * If there is an imbalance between LLC domains (IOW we could
		 * increase the overall cache use), we need some less-loaded LLC
		 * domain to pull some load. Likewise, we may need to spread
		 * load within the current LLC domain (e.g. packed SMT cores but
		 * other CPUs are idle). We can't really know from here how busy
		 * the others are - so just get a nohz balance going if it looks
		 * like this LLC domain has tasks we could move.
		 */
		nr_busy = atomic_read(&sds->nr_busy_cpus);
		if (nr_busy > 1) {
			flags = NOHZ_STATS_KICK | NOHZ_BALANCE_KICK;
			goto unlock;
		}
	}
unlock:
	rcu_read_unlock();
out:
	if (READ_ONCE(nohz.needs_update))
		flags |= NOHZ_NEXT_KICK;

	if (flags)
		kick_ilb(flags);
}

static void set_cpu_sd_state_busy(int cpu)
{
	struct sched_domain *sd;

	rcu_read_lock();
	sd = rcu_dereference(per_cpu(sd_llc, cpu));

	if (!sd || !sd->nohz_idle)
		goto unlock;
	sd->nohz_idle = 0;

	atomic_inc(&sd->shared->nr_busy_cpus);
unlock:
	rcu_read_unlock();
}

void nohz_balance_exit_idle(struct rq *rq)
{
	SCHED_WARN_ON(rq != this_rq());

	if (likely(!rq->nohz_tick_stopped))
		return;

	rq->nohz_tick_stopped = 0;
	cpumask_clear_cpu(rq->cpu, nohz.idle_cpus_mask);
	atomic_dec(&nohz.nr_cpus);

	set_cpu_sd_state_busy(rq->cpu);
}

static void set_cpu_sd_state_idle(int cpu)
{
	struct sched_domain *sd;

	rcu_read_lock();
	sd = rcu_dereference(per_cpu(sd_llc, cpu));

	if (!sd || sd->nohz_idle)
		goto unlock;
	sd->nohz_idle = 1;

	atomic_dec(&sd->shared->nr_busy_cpus);
unlock:
	rcu_read_unlock();
}

/*
 * This routine will record that the CPU is going idle with tick stopped.
 * This info will be used in performing idle load balancing in the future.
 */
void nohz_balance_enter_idle(int cpu)
{
	struct rq *rq = cpu_rq(cpu);

	SCHED_WARN_ON(cpu != smp_processor_id());

	/* If this CPU is going down, then nothing needs to be done: */
	if (!cpu_active(cpu))
		return;

	/* Spare idle load balancing on CPUs that don't want to be disturbed: */
	if (!housekeeping_cpu(cpu, HK_FLAG_SCHED))
		return;

	/*
	 * Can be set safely without rq->lock held
	 * If a clear happens, it will have evaluated last additions because
	 * rq->lock is held during the check and the clear
	 */
	rq->has_blocked_load = 1;

	/*
	 * The tick is still stopped but load could have been added in the
	 * meantime. We set the nohz.has_blocked flag to trig a check of the
	 * *_avg. The CPU is already part of nohz.idle_cpus_mask so the clear
	 * of nohz.has_blocked can only happen after checking the new load
	 */
	if (rq->nohz_tick_stopped)
		goto out;

	/* If we're a completely isolated CPU, we don't play: */
	if (on_null_domain(rq))
		return;

	rq->nohz_tick_stopped = 1;

	cpumask_set_cpu(cpu, nohz.idle_cpus_mask);
	atomic_inc(&nohz.nr_cpus);

	/*
	 * Ensures that if nohz_idle_balance() fails to observe our
	 * @idle_cpus_mask store, it must observe the @has_blocked
	 * and @needs_update stores.
	 */
	smp_mb__after_atomic();

	set_cpu_sd_state_idle(cpu);

	WRITE_ONCE(nohz.needs_update, 1);
out:
	/*
	 * Each time a cpu enter idle, we assume that it has blocked load and
	 * enable the periodic update of the load of idle cpus
	 */
	WRITE_ONCE(nohz.has_blocked, 1);
}

static bool update_nohz_stats(struct rq *rq)
{
	unsigned int cpu = rq->cpu;

	if (!rq->has_blocked_load)
		return false;

	if (!cpumask_test_cpu(cpu, nohz.idle_cpus_mask))
		return false;

	if (!time_after(jiffies, READ_ONCE(rq->last_blocked_load_update_tick)))
		return true;

	update_blocked_averages(cpu);

	return rq->has_blocked_load;
}

/*
 * Internal function that runs load balance for all idle cpus. The load balance
 * can be a simple update of blocked load or a complete load balance with
 * tasks movement depending of flags.
 */
static void _nohz_idle_balance(struct rq *this_rq, unsigned int flags,
			       enum cpu_idle_type idle)
{
	/* Earliest time when we have to do rebalance again */
	unsigned long now = jiffies;
	unsigned long next_balance = now + 60*HZ;
	bool has_blocked_load = false;
	int update_next_balance = 0;
	int this_cpu = this_rq->cpu;
	int balance_cpu;
	struct rq *rq;

	SCHED_WARN_ON((flags & NOHZ_KICK_MASK) == NOHZ_BALANCE_KICK);

	/*
	 * We assume there will be no idle load after this update and clear
	 * the has_blocked flag. If a cpu enters idle in the mean time, it will
	 * set the has_blocked flag and trigger another update of idle load.
	 * Because a cpu that becomes idle, is added to idle_cpus_mask before
	 * setting the flag, we are sure to not clear the state and not
	 * check the load of an idle cpu.
	 *
	 * Same applies to idle_cpus_mask vs needs_update.
	 */
	if (flags & NOHZ_STATS_KICK)
		WRITE_ONCE(nohz.has_blocked, 0);
	if (flags & NOHZ_NEXT_KICK)
		WRITE_ONCE(nohz.needs_update, 0);

	/*
	 * Ensures that if we miss the CPU, we must see the has_blocked
	 * store from nohz_balance_enter_idle().
	 */
	smp_mb();

	/*
	 * Start with the next CPU after this_cpu so we will end with this_cpu and let a
	 * chance for other idle cpu to pull load.
	 */
	for_each_cpu_wrap(balance_cpu,  nohz.idle_cpus_mask, this_cpu+1) {
		if (!idle_cpu(balance_cpu))
			continue;

		/*
		 * If this CPU gets work to do, stop the load balancing
		 * work being done for other CPUs. Next load
		 * balancing owner will pick it up.
		 */
		if (need_resched()) {
			if (flags & NOHZ_STATS_KICK)
				has_blocked_load = true;
			if (flags & NOHZ_NEXT_KICK)
				WRITE_ONCE(nohz.needs_update, 1);
			goto abort;
		}

		rq = cpu_rq(balance_cpu);

		if (flags & NOHZ_STATS_KICK)
			has_blocked_load |= update_nohz_stats(rq);

		/*
		 * If time for next balance is due,
		 * do the balance.
		 */
		if (time_after_eq(jiffies, rq->next_balance)) {
			struct rq_flags rf;

			rq_lock_irqsave(rq, &rf);
			update_rq_clock(rq);
			rq_unlock_irqrestore(rq, &rf);

			if (flags & NOHZ_BALANCE_KICK)
				rebalance_domains(rq, CPU_IDLE);
		}

		if (time_after(next_balance, rq->next_balance)) {
			next_balance = rq->next_balance;
			update_next_balance = 1;
		}
	}

	/*
	 * next_balance will be updated only when there is a need.
	 * When the CPU is attached to null domain for ex, it will not be
	 * updated.
	 */
	if (likely(update_next_balance))
		nohz.next_balance = next_balance;

	if (flags & NOHZ_STATS_KICK)
		WRITE_ONCE(nohz.next_blocked,
			   now + msecs_to_jiffies(LOAD_AVG_PERIOD));

abort:
	/* There is still blocked load, enable periodic update */
	if (has_blocked_load)
		WRITE_ONCE(nohz.has_blocked, 1);
}

/*
 * In CONFIG_NO_HZ_COMMON case, the idle balance kickee will do the
 * rebalancing for all the cpus for whom scheduler ticks are stopped.
 */
static bool nohz_idle_balance(struct rq *this_rq, enum cpu_idle_type idle)
{
	unsigned int flags = this_rq->nohz_idle_balance;

	if (!flags)
		return false;

	this_rq->nohz_idle_balance = 0;

	if (idle != CPU_IDLE)
		return false;

	_nohz_idle_balance(this_rq, flags, idle);

	return true;
}

/*
 * Check if we need to run the ILB for updating blocked load before entering
 * idle state.
 */
void nohz_run_idle_balance(int cpu)
{
	unsigned int flags;

	flags = atomic_fetch_andnot(NOHZ_NEWILB_KICK, nohz_flags(cpu));

	/*
	 * Update the blocked load only if no SCHED_SOFTIRQ is about to happen
	 * (ie NOHZ_STATS_KICK set) and will do the same.
	 */
	if ((flags == NOHZ_NEWILB_KICK) && !need_resched())
		_nohz_idle_balance(cpu_rq(cpu), NOHZ_STATS_KICK, CPU_IDLE);
}

static void nohz_newidle_balance(struct rq *this_rq)
{
	int this_cpu = this_rq->cpu;

	/*
	 * This CPU doesn't want to be disturbed by scheduler
	 * housekeeping
	 */
	if (!housekeeping_cpu(this_cpu, HK_FLAG_SCHED))
		return;

	/* Will wake up very soon. No time for doing anything else*/
	if (this_rq->avg_idle < sysctl_sched_migration_cost)
		return;

	/* Don't need to update blocked load of idle CPUs*/
	if (!READ_ONCE(nohz.has_blocked) ||
	    time_before(jiffies, READ_ONCE(nohz.next_blocked)))
		return;

	/*
	 * Set the need to trigger ILB in order to update blocked load
	 * before entering idle state.
	 */
	atomic_or(NOHZ_NEWILB_KICK, nohz_flags(this_cpu));
}

#else /* !CONFIG_NO_HZ_COMMON */
static inline void nohz_balancer_kick(struct rq *rq) { }

static inline bool nohz_idle_balance(struct rq *this_rq, enum cpu_idle_type idle)
{
	return false;
}

static inline void nohz_newidle_balance(struct rq *this_rq) { }
#endif /* CONFIG_NO_HZ_COMMON */

/*
 * newidle_balance is called by schedule() if this_cpu is about to become
 * idle. Attempts to pull tasks from other CPUs.
 *
 * Returns:
 *   < 0 - we released the lock and there are !fair tasks present
 *     0 - failed, no new tasks
 *   > 0 - success, new (fair) tasks present
 */
static int newidle_balance(struct rq *this_rq, struct rq_flags *rf)
{
	unsigned long next_balance = jiffies + HZ;
	int this_cpu = this_rq->cpu;
	u64 t0, t1, curr_cost = 0;
	struct sched_domain *sd;
	int pulled_task = 0;

	update_misfit_status(NULL, this_rq);

	/*
	 * There is a task waiting to run. No need to search for one.
	 * Return 0; the task will be enqueued when switching to idle.
	 */
	if (this_rq->ttwu_pending)
		return 0;

	/*
	 * We must set idle_stamp _before_ calling idle_balance(), such that we
	 * measure the duration of idle_balance() as idle time.
	 */
	this_rq->idle_stamp = rq_clock(this_rq);

	/*
	 * Do not pull tasks towards !active CPUs...
	 */
	if (!cpu_active(this_cpu))
		return 0;

	/*
	 * This is OK, because current is on_cpu, which avoids it being picked
	 * for load-balance and preemption/IRQs are still disabled avoiding
	 * further scheduler activity on it and we're being very careful to
	 * re-start the picking loop.
	 */
	rq_unpin_lock(this_rq, rf);

	rcu_read_lock();
	sd = rcu_dereference_check_sched_domain(this_rq->sd);

	if (!READ_ONCE(this_rq->rd->overload) ||
	    (sd && this_rq->avg_idle < sd->max_newidle_lb_cost)) {

		if (sd)
			update_next_balance(sd, &next_balance);
		rcu_read_unlock();

		goto out;
	}
	rcu_read_unlock();

	raw_spin_rq_unlock(this_rq);

	t0 = sched_clock_cpu(this_cpu);
	update_blocked_averages(this_cpu);

	rcu_read_lock();
	for_each_domain(this_cpu, sd) {
		int continue_balancing = 1;
		u64 domain_cost;

		update_next_balance(sd, &next_balance);

		if (this_rq->avg_idle < curr_cost + sd->max_newidle_lb_cost)
			break;

		if (sd->flags & SD_BALANCE_NEWIDLE) {

			pulled_task = load_balance(this_cpu, this_rq,
						   sd, CPU_NEWLY_IDLE,
						   &continue_balancing);

			t1 = sched_clock_cpu(this_cpu);
			domain_cost = t1 - t0;
			update_newidle_cost(sd, domain_cost);

			curr_cost += domain_cost;
			t0 = t1;
		}

		/*
		 * Stop searching for tasks to pull if there are
		 * now runnable tasks on this rq.
		 */
		if (pulled_task || this_rq->nr_running > 0 ||
		    this_rq->ttwu_pending)
			break;
	}
	rcu_read_unlock();

	raw_spin_rq_lock(this_rq);

	if (curr_cost > this_rq->max_idle_balance_cost)
		this_rq->max_idle_balance_cost = curr_cost;

	/*
	 * While browsing the domains, we released the rq lock, a task could
	 * have been enqueued in the meantime. Since we're not going idle,
	 * pretend we pulled a task.
	 */
	if (this_rq->cfs.h_nr_running && !pulled_task)
		pulled_task = 1;

	/* Is there a task of a high priority class? */
	if (this_rq->nr_running != this_rq->cfs.h_nr_running)
		pulled_task = -1;

out:
	/* Move the next balance forward */
	if (time_after(this_rq->next_balance, next_balance))
		this_rq->next_balance = next_balance;

	if (pulled_task)
		this_rq->idle_stamp = 0;
	else
		nohz_newidle_balance(this_rq);

	rq_repin_lock(this_rq, rf);

	return pulled_task;
}

/*
 * run_rebalance_domains is triggered when needed from the scheduler tick.
 * Also triggered for nohz idle balancing (with nohz_balancing_kick set).
 */
static __latent_entropy void run_rebalance_domains(struct softirq_action *h)
{
	struct rq *this_rq = this_rq();
	enum cpu_idle_type idle = this_rq->idle_balance ?
						CPU_IDLE : CPU_NOT_IDLE;

	/*
	 * If this CPU has a pending nohz_balance_kick, then do the
	 * balancing on behalf of the other idle CPUs whose ticks are
	 * stopped. Do nohz_idle_balance *before* rebalance_domains to
	 * give the idle CPUs a chance to load balance. Else we may
	 * load balance only within the local sched_domain hierarchy
	 * and abort nohz_idle_balance altogether if we pull some load.
	 */
	if (nohz_idle_balance(this_rq, idle))
		return;

	/* normal load balance */
	update_blocked_averages(this_rq->cpu);
	rebalance_domains(this_rq, idle);
}

/*
 * Trigger the SCHED_SOFTIRQ if it is time to do periodic load balancing.
 */
void trigger_load_balance(struct rq *rq)
{
	/*
	 * Don't need to rebalance while attached to NULL domain or
	 * runqueue CPU is not active
	 */
	if (unlikely(on_null_domain(rq) || !cpu_active(cpu_of(rq))))
		return;

	if (time_after_eq(jiffies, rq->next_balance))
		raise_softirq(SCHED_SOFTIRQ);

	nohz_balancer_kick(rq);
}

static void rq_online_fair(struct rq *rq)
{
	update_sysctl();

	update_runtime_enabled(rq);
}

static void rq_offline_fair(struct rq *rq)
{
	update_sysctl();

	/* Ensure any throttled groups are reachable by pick_next_task */
	unthrottle_offline_cfs_rqs(rq);
}

#endif /* CONFIG_SMP */

#ifdef CONFIG_SCHED_CORE
static inline bool
__entity_slice_used(struct sched_entity *se, int min_nr_tasks)
{
	u64 slice = sched_slice(cfs_rq_of(se), se);
	u64 rtime = se->sum_exec_runtime - se->prev_sum_exec_runtime;

	return (rtime * min_nr_tasks > slice);
}

#define MIN_NR_TASKS_DURING_FORCEIDLE	2
static inline void task_tick_core(struct rq *rq, struct task_struct *curr)
{
	if (!sched_core_enabled(rq))
		return;

	/*
	 * If runqueue has only one task which used up its slice and
	 * if the sibling is forced idle, then trigger schedule to
	 * give forced idle task a chance.
	 *
	 * sched_slice() considers only this active rq and it gets the
	 * whole slice. But during force idle, we have siblings acting
	 * like a single runqueue and hence we need to consider runnable
	 * tasks on this CPU and the forced idle CPU. Ideally, we should
	 * go through the forced idle rq, but that would be a perf hit.
	 * We can assume that the forced idle CPU has at least
	 * MIN_NR_TASKS_DURING_FORCEIDLE - 1 tasks and use that to check
	 * if we need to give up the CPU.
	 */
	if (rq->core->core_forceidle_count && rq->cfs.nr_running == 1 &&
	    __entity_slice_used(&curr->se, MIN_NR_TASKS_DURING_FORCEIDLE))
		resched_curr(rq);
}

/*
 * se_fi_update - Update the cfs_rq->min_vruntime_fi in a CFS hierarchy if needed.
 */
static void se_fi_update(struct sched_entity *se, unsigned int fi_seq, bool forceidle)
{
	for_each_sched_entity(se) {
		struct cfs_rq *cfs_rq = cfs_rq_of(se);

		if (forceidle) {
			if (cfs_rq->forceidle_seq == fi_seq)
				break;
			cfs_rq->forceidle_seq = fi_seq;
		}

		cfs_rq->min_vruntime_fi = cfs_rq->min_vruntime;
	}
}

void task_vruntime_update(struct rq *rq, struct task_struct *p, bool in_fi)
{
	struct sched_entity *se = &p->se;

	if (p->sched_class != &fair_sched_class)
		return;

	se_fi_update(se, rq->core->core_forceidle_seq, in_fi);
}

bool cfs_prio_less(struct task_struct *a, struct task_struct *b, bool in_fi)
{
	struct rq *rq = task_rq(a);
	struct sched_entity *sea = &a->se;
	struct sched_entity *seb = &b->se;
	struct cfs_rq *cfs_rqa;
	struct cfs_rq *cfs_rqb;
	s64 delta;

	SCHED_WARN_ON(task_rq(b)->core != rq->core);

#ifdef CONFIG_FAIR_GROUP_SCHED
	/*
	 * Find an se in the hierarchy for tasks a and b, such that the se's
	 * are immediate siblings.
	 */
	while (sea->cfs_rq->tg != seb->cfs_rq->tg) {
		int sea_depth = sea->depth;
		int seb_depth = seb->depth;

		if (sea_depth >= seb_depth)
			sea = parent_entity(sea);
		if (sea_depth <= seb_depth)
			seb = parent_entity(seb);
	}

	se_fi_update(sea, rq->core->core_forceidle_seq, in_fi);
	se_fi_update(seb, rq->core->core_forceidle_seq, in_fi);

	cfs_rqa = sea->cfs_rq;
	cfs_rqb = seb->cfs_rq;
#else
	cfs_rqa = &task_rq(a)->cfs;
	cfs_rqb = &task_rq(b)->cfs;
#endif

	/*
	 * Find delta after normalizing se's vruntime with its cfs_rq's
	 * min_vruntime_fi, which would have been updated in prior calls
	 * to se_fi_update().
	 */
	delta = (s64)(sea->vruntime - seb->vruntime) +
		(s64)(cfs_rqb->min_vruntime_fi - cfs_rqa->min_vruntime_fi);

	return delta > 0;
}
#else
static inline void task_tick_core(struct rq *rq, struct task_struct *curr) {}
#endif

/*
 * scheduler tick hitting a task of our scheduling class.
 *
 * NOTE: This function can be called remotely by the tick offload that
 * goes along full dynticks. Therefore no local assumption can be made
 * and everything must be accessed through the @rq and @curr passed in
 * parameters.
 */
static void task_tick_fair(struct rq *rq, struct task_struct *curr, int queued)
{
	struct cfs_rq *cfs_rq;
	struct sched_entity *se = &curr->se;

	for_each_sched_entity(se) {
		cfs_rq = cfs_rq_of(se);
		entity_tick(cfs_rq, se, queued);
	}

	if (static_branch_unlikely(&sched_numa_balancing))
		task_tick_numa(rq, curr);

	update_misfit_status(curr, rq);
	update_overutilized_status(task_rq(curr));

	task_tick_core(rq, curr);
}

/*
 * called on fork with the child task as argument from the parent's context
 *  - child not yet on the tasklist
 *  - preemption disabled
 */
static void task_fork_fair(struct task_struct *p)
{
	struct cfs_rq *cfs_rq;
	struct sched_entity *se = &p->se, *curr;
	struct rq *rq = this_rq();
	struct rq_flags rf;

	rq_lock(rq, &rf);
	update_rq_clock(rq);

	cfs_rq = task_cfs_rq(current);
	curr = cfs_rq->curr;
	if (curr) {
		update_curr(cfs_rq);
		se->vruntime = curr->vruntime;
	}
	place_entity(cfs_rq, se, 1);

	if (sysctl_sched_child_runs_first && curr && entity_before(curr, se)) {
		/*
		 * Upon rescheduling, sched_class::put_prev_task() will place
		 * 'current' within the tree based on its new key value.
		 */
		swap(curr->vruntime, se->vruntime);
		resched_curr(rq);
	}

	se->vruntime -= cfs_rq->min_vruntime;
	rq_unlock(rq, &rf);
}

/*
 * Priority of the task has changed. Check to see if we preempt
 * the current task.
 */
static void
prio_changed_fair(struct rq *rq, struct task_struct *p, int oldprio)
{
	if (!task_on_rq_queued(p))
		return;

	if (rq->cfs.nr_running == 1)
		return;

	/*
	 * Reschedule if we are currently running on this runqueue and
	 * our priority decreased, or if we are not currently running on
	 * this runqueue and our priority is higher than the current's
	 */
	if (task_current(rq, p)) {
		if (p->prio > oldprio)
			resched_curr(rq);
	} else
		check_preempt_curr(rq, p, 0);
}

static inline bool vruntime_normalized(struct task_struct *p)
{
	struct sched_entity *se = &p->se;

	/*
	 * In both the TASK_ON_RQ_QUEUED and TASK_ON_RQ_MIGRATING cases,
	 * the dequeue_entity(.flags=0) will already have normalized the
	 * vruntime.
	 */
	if (p->on_rq)
		return true;

	/*
	 * When !on_rq, vruntime of the task has usually NOT been normalized.
	 * But there are some cases where it has already been normalized:
	 *
	 * - A forked child which is waiting for being woken up by
	 *   wake_up_new_task().
	 * - A task which has been woken up by try_to_wake_up() and
	 *   waiting for actually being woken up by sched_ttwu_pending().
	 */
	if (!se->sum_exec_runtime ||
	    (READ_ONCE(p->__state) == TASK_WAKING && p->sched_remote_wakeup))
		return true;

	return false;
}

#ifdef CONFIG_FAIR_GROUP_SCHED
/*
 * Propagate the changes of the sched_entity across the tg tree to make it
 * visible to the root
 */
static void propagate_entity_cfs_rq(struct sched_entity *se)
{
	struct cfs_rq *cfs_rq;

	list_add_leaf_cfs_rq(cfs_rq_of(se));

	/* Start to propagate at parent */
	se = se->parent;

	for_each_sched_entity(se) {
		cfs_rq = cfs_rq_of(se);

		if (!cfs_rq_throttled(cfs_rq)){
			update_load_avg(cfs_rq, se, UPDATE_TG);
			list_add_leaf_cfs_rq(cfs_rq);
			continue;
		}

		if (list_add_leaf_cfs_rq(cfs_rq))
			break;
	}
}
#else
static void propagate_entity_cfs_rq(struct sched_entity *se) { }
#endif

static void detach_entity_cfs_rq(struct sched_entity *se)
{
	struct cfs_rq *cfs_rq = cfs_rq_of(se);

	/* Catch up with the cfs_rq and remove our load when we leave */
	update_load_avg(cfs_rq, se, 0);
	detach_entity_load_avg(cfs_rq, se);
	update_tg_load_avg(cfs_rq);
	propagate_entity_cfs_rq(se);
}

static void attach_entity_cfs_rq(struct sched_entity *se)
{
	struct cfs_rq *cfs_rq = cfs_rq_of(se);

#ifdef CONFIG_FAIR_GROUP_SCHED
	/*
	 * Since the real-depth could have been changed (only FAIR
	 * class maintain depth value), reset depth properly.
	 */
	se->depth = se->parent ? se->parent->depth + 1 : 0;
#endif

	/* Synchronize entity with its cfs_rq */
	update_load_avg(cfs_rq, se, sched_feat(ATTACH_AGE_LOAD) ? 0 : SKIP_AGE_LOAD);
	attach_entity_load_avg(cfs_rq, se);
	update_tg_load_avg(cfs_rq);
	propagate_entity_cfs_rq(se);
}

static void detach_task_cfs_rq(struct task_struct *p)
{
	struct sched_entity *se = &p->se;
	struct cfs_rq *cfs_rq = cfs_rq_of(se);

	if (!vruntime_normalized(p)) {
		/*
		 * Fix up our vruntime so that the current sleep doesn't
		 * cause 'unlimited' sleep bonus.
		 */
		place_entity(cfs_rq, se, 0);
		se->vruntime -= cfs_rq->min_vruntime;
	}

	detach_entity_cfs_rq(se);
}

static void attach_task_cfs_rq(struct task_struct *p)
{
	struct sched_entity *se = &p->se;
	struct cfs_rq *cfs_rq = cfs_rq_of(se);

	attach_entity_cfs_rq(se);

	if (!vruntime_normalized(p))
		se->vruntime += cfs_rq->min_vruntime;
}

static void switched_from_fair(struct rq *rq, struct task_struct *p)
{
	detach_task_cfs_rq(p);
}

static void switched_to_fair(struct rq *rq, struct task_struct *p)
{
	attach_task_cfs_rq(p);

	if (task_on_rq_queued(p)) {
		/*
		 * We were most likely switched from sched_rt, so
		 * kick off the schedule if running, otherwise just see
		 * if we can still preempt the current task.
		 */
		if (task_current(rq, p))
			resched_curr(rq);
		else
			check_preempt_curr(rq, p, 0);
	}
}

/* Account for a task changing its policy or group.
 *
 * This routine is mostly called to set cfs_rq->curr field when a task
 * migrates between groups/classes.
 */
static void set_next_task_fair(struct rq *rq, struct task_struct *p, bool first)
{
	struct sched_entity *se = &p->se;

#ifdef CONFIG_SMP
	if (task_on_rq_queued(p)) {
		/*
		 * Move the next running task to the front of the list, so our
		 * cfs_tasks list becomes MRU one.
		 */
		list_move(&se->group_node, &rq->cfs_tasks);
	}
#endif

	for_each_sched_entity(se) {
		struct cfs_rq *cfs_rq = cfs_rq_of(se);

		set_next_entity(cfs_rq, se);
		/* ensure bandwidth has been allocated on our new cfs_rq */
		account_cfs_rq_runtime(cfs_rq, 0);
	}
}

void init_cfs_rq(struct cfs_rq *cfs_rq)
{
	cfs_rq->tasks_timeline = RB_ROOT_CACHED;
	cfs_rq->min_vruntime = (u64)(-(1LL << 20));
#ifndef CONFIG_64BIT
	cfs_rq->min_vruntime_copy = cfs_rq->min_vruntime;
#endif
#ifdef CONFIG_SMP
	raw_spin_lock_init(&cfs_rq->removed.lock);
#endif
}

#ifdef CONFIG_FAIR_GROUP_SCHED
static void task_set_group_fair(struct task_struct *p)
{
	struct sched_entity *se = &p->se;

	set_task_rq(p, task_cpu(p));
	se->depth = se->parent ? se->parent->depth + 1 : 0;
}

static void task_move_group_fair(struct task_struct *p)
{
	detach_task_cfs_rq(p);
	set_task_rq(p, task_cpu(p));

#ifdef CONFIG_SMP
	/* Tell se's cfs_rq has been changed -- migrated */
	p->se.avg.last_update_time = 0;
#endif
	attach_task_cfs_rq(p);
}

static void task_change_group_fair(struct task_struct *p, int type)
{
	switch (type) {
	case TASK_SET_GROUP:
		task_set_group_fair(p);
		break;

	case TASK_MOVE_GROUP:
		task_move_group_fair(p);
		break;
	}
}

void free_fair_sched_group(struct task_group *tg)
{
	int i;

	for_each_possible_cpu(i) {
		if (tg->cfs_rq)
			kfree(tg->cfs_rq[i]);
		if (tg->se)
			kfree(tg->se[i]);
	}

	kfree(tg->cfs_rq);
	kfree(tg->se);
}

int alloc_fair_sched_group(struct task_group *tg, struct task_group *parent)
{
	struct sched_entity *se;
	struct cfs_rq *cfs_rq;
	int i;

	tg->cfs_rq = kcalloc(nr_cpu_ids, sizeof(cfs_rq), GFP_KERNEL);
	if (!tg->cfs_rq)
		goto err;
	tg->se = kcalloc(nr_cpu_ids, sizeof(se), GFP_KERNEL);
	if (!tg->se)
		goto err;

	tg->shares = NICE_0_LOAD;

	init_cfs_bandwidth(tg_cfs_bandwidth(tg));

	for_each_possible_cpu(i) {
		cfs_rq = kzalloc_node(sizeof(struct cfs_rq),
				      GFP_KERNEL, cpu_to_node(i));
		if (!cfs_rq)
			goto err;

		se = kzalloc_node(sizeof(struct sched_entity_stats),
				  GFP_KERNEL, cpu_to_node(i));
		if (!se)
			goto err_free_rq;

		init_cfs_rq(cfs_rq);
		init_tg_cfs_entry(tg, cfs_rq, se, i, parent->se[i]);
		init_entity_runnable_average(se);
	}

	return 1;

err_free_rq:
	kfree(cfs_rq);
err:
	return 0;
}

void online_fair_sched_group(struct task_group *tg)
{
	struct sched_entity *se;
	struct rq_flags rf;
	struct rq *rq;
	int i;

	for_each_possible_cpu(i) {
		rq = cpu_rq(i);
		se = tg->se[i];
		rq_lock_irq(rq, &rf);
		update_rq_clock(rq);
		attach_entity_cfs_rq(se);
		sync_throttle(tg, i);
		rq_unlock_irq(rq, &rf);
	}
}

void unregister_fair_sched_group(struct task_group *tg)
{
	unsigned long flags;
	struct rq *rq;
	int cpu;

	destroy_cfs_bandwidth(tg_cfs_bandwidth(tg));

	for_each_possible_cpu(cpu) {
		if (tg->se[cpu])
			remove_entity_load_avg(tg->se[cpu]);

		/*
		 * Only empty task groups can be destroyed; so we can speculatively
		 * check on_list without danger of it being re-added.
		 */
		if (!tg->cfs_rq[cpu]->on_list)
			continue;

		rq = cpu_rq(cpu);

		raw_spin_rq_lock_irqsave(rq, flags);
		list_del_leaf_cfs_rq(tg->cfs_rq[cpu]);
		raw_spin_rq_unlock_irqrestore(rq, flags);
	}
}

void init_tg_cfs_entry(struct task_group *tg, struct cfs_rq *cfs_rq,
			struct sched_entity *se, int cpu,
			struct sched_entity *parent)
{
	struct rq *rq = cpu_rq(cpu);

	cfs_rq->tg = tg;
	cfs_rq->rq = rq;
	init_cfs_rq_runtime(cfs_rq);

	tg->cfs_rq[cpu] = cfs_rq;
	tg->se[cpu] = se;

	/* se could be NULL for root_task_group */
	if (!se)
		return;

	if (!parent) {
		se->cfs_rq = &rq->cfs;
		se->depth = 0;
	} else {
		se->cfs_rq = parent->my_q;
		se->depth = parent->depth + 1;
	}

	se->my_q = cfs_rq;
	/* guarantee group entities always have weight */
	update_load_set(&se->load, NICE_0_LOAD);
	se->parent = parent;
}

static DEFINE_MUTEX(shares_mutex);

static int __sched_group_set_shares(struct task_group *tg, unsigned long shares)
{
	int i;

	lockdep_assert_held(&shares_mutex);

	/*
	 * We can't change the weight of the root cgroup.
	 */
	if (!tg->se[0])
		return -EINVAL;

	shares = clamp(shares, scale_load(MIN_SHARES), scale_load(MAX_SHARES));

	if (tg->shares == shares)
		return 0;

	tg->shares = shares;
	for_each_possible_cpu(i) {
		struct rq *rq = cpu_rq(i);
		struct sched_entity *se = tg->se[i];
		struct rq_flags rf;

		/* Propagate contribution to hierarchy */
		rq_lock_irqsave(rq, &rf);
		update_rq_clock(rq);
		for_each_sched_entity(se) {
			update_load_avg(cfs_rq_of(se), se, UPDATE_TG);
			update_cfs_group(se);
		}
		rq_unlock_irqrestore(rq, &rf);
	}

	return 0;
}

int sched_group_set_shares(struct task_group *tg, unsigned long shares)
{
	int ret;

	mutex_lock(&shares_mutex);
	if (tg_is_idle(tg))
		ret = -EINVAL;
	else
		ret = __sched_group_set_shares(tg, shares);
	mutex_unlock(&shares_mutex);

	return ret;
}

int sched_group_set_idle(struct task_group *tg, long idle)
{
	int i;

	if (tg == &root_task_group)
		return -EINVAL;

	if (idle < 0 || idle > 1)
		return -EINVAL;

	mutex_lock(&shares_mutex);

	if (tg->idle == idle) {
		mutex_unlock(&shares_mutex);
		return 0;
	}

	tg->idle = idle;

	for_each_possible_cpu(i) {
		struct rq *rq = cpu_rq(i);
		struct sched_entity *se = tg->se[i];
		struct cfs_rq *parent_cfs_rq, *grp_cfs_rq = tg->cfs_rq[i];
		bool was_idle = cfs_rq_is_idle(grp_cfs_rq);
		long idle_task_delta;
		struct rq_flags rf;

		rq_lock_irqsave(rq, &rf);

		grp_cfs_rq->idle = idle;
		if (WARN_ON_ONCE(was_idle == cfs_rq_is_idle(grp_cfs_rq)))
			goto next_cpu;

		if (se->on_rq) {
			parent_cfs_rq = cfs_rq_of(se);
			if (cfs_rq_is_idle(grp_cfs_rq))
				parent_cfs_rq->idle_nr_running++;
			else
				parent_cfs_rq->idle_nr_running--;
		}

		idle_task_delta = grp_cfs_rq->h_nr_running -
				  grp_cfs_rq->idle_h_nr_running;
		if (!cfs_rq_is_idle(grp_cfs_rq))
			idle_task_delta *= -1;

		for_each_sched_entity(se) {
			struct cfs_rq *cfs_rq = cfs_rq_of(se);

			if (!se->on_rq)
				break;

			cfs_rq->idle_h_nr_running += idle_task_delta;

			/* Already accounted at parent level and above. */
			if (cfs_rq_is_idle(cfs_rq))
				break;
		}

next_cpu:
		rq_unlock_irqrestore(rq, &rf);
	}

	/* Idle groups have minimum weight. */
	if (tg_is_idle(tg))
		__sched_group_set_shares(tg, scale_load(WEIGHT_IDLEPRIO));
	else
		__sched_group_set_shares(tg, NICE_0_LOAD);

	mutex_unlock(&shares_mutex);
	return 0;
}

#else /* CONFIG_FAIR_GROUP_SCHED */

void free_fair_sched_group(struct task_group *tg) { }

int alloc_fair_sched_group(struct task_group *tg, struct task_group *parent)
{
	return 1;
}

void online_fair_sched_group(struct task_group *tg) { }

void unregister_fair_sched_group(struct task_group *tg) { }

#endif /* CONFIG_FAIR_GROUP_SCHED */


static unsigned int get_rr_interval_fair(struct rq *rq, struct task_struct *task)
{
	struct sched_entity *se = &task->se;
	unsigned int rr_interval = 0;

	/*
	 * Time slice is 0 for SCHED_OTHER tasks that are on an otherwise
	 * idle runqueue:
	 */
	if (rq->cfs.load.weight)
		rr_interval = NS_TO_JIFFIES(sched_slice(cfs_rq_of(se), se));

	return rr_interval;
}

/*
 * All the scheduling class methods:
 */
DEFINE_SCHED_CLASS(fair) = {

	.enqueue_task		= enqueue_task_fair,
	.dequeue_task		= dequeue_task_fair,
	.yield_task		= yield_task_fair,
	.yield_to_task		= yield_to_task_fair,

	.check_preempt_curr	= check_preempt_wakeup,

	.pick_next_task		= __pick_next_task_fair,
	.put_prev_task		= put_prev_task_fair,
	.set_next_task          = set_next_task_fair,

#ifdef CONFIG_SMP
	.balance		= balance_fair,
	.pick_task		= pick_task_fair,
	.select_task_rq		= select_task_rq_fair,
	.migrate_task_rq	= migrate_task_rq_fair,

	.rq_online		= rq_online_fair,
	.rq_offline		= rq_offline_fair,

	.task_dead		= task_dead_fair,
	.set_cpus_allowed	= set_cpus_allowed_common,
#endif

	.task_tick		= task_tick_fair,
	.task_fork		= task_fork_fair,

	.prio_changed		= prio_changed_fair,
	.switched_from		= switched_from_fair,
	.switched_to		= switched_to_fair,

	.get_rr_interval	= get_rr_interval_fair,

	.update_curr		= update_curr_fair,

#ifdef CONFIG_FAIR_GROUP_SCHED
	.task_change_group	= task_change_group_fair,
#endif

#ifdef CONFIG_UCLAMP_TASK
	.uclamp_enabled		= 1,
#endif
};

#ifdef CONFIG_SCHED_DEBUG
void print_cfs_stats(struct seq_file *m, int cpu)
{
	struct cfs_rq *cfs_rq, *pos;

	rcu_read_lock();
	for_each_leaf_cfs_rq_safe(cpu_rq(cpu), cfs_rq, pos)
		print_cfs_rq(m, cpu, cfs_rq);
	rcu_read_unlock();
}

#ifdef CONFIG_NUMA_BALANCING
void show_numa_stats(struct task_struct *p, struct seq_file *m)
{
	int node;
	unsigned long tsf = 0, tpf = 0, gsf = 0, gpf = 0;
	struct numa_group *ng;

	rcu_read_lock();
	ng = rcu_dereference(p->numa_group);
	for_each_online_node(node) {
		if (p->numa_faults) {
			tsf = p->numa_faults[task_faults_idx(NUMA_MEM, node, 0)];
			tpf = p->numa_faults[task_faults_idx(NUMA_MEM, node, 1)];
		}
		if (ng) {
			gsf = ng->faults[task_faults_idx(NUMA_MEM, node, 0)],
			gpf = ng->faults[task_faults_idx(NUMA_MEM, node, 1)];
		}
		print_numa_stats(m, node, tsf, tpf, gsf, gpf);
	}
	rcu_read_unlock();
}
#endif /* CONFIG_NUMA_BALANCING */
#endif /* CONFIG_SCHED_DEBUG */

__init void init_sched_fair_class(void)
{
#ifdef CONFIG_SMP
	open_softirq(SCHED_SOFTIRQ, run_rebalance_domains);

#ifdef CONFIG_NO_HZ_COMMON
	nohz.next_balance = jiffies;
	nohz.next_blocked = jiffies;
	zalloc_cpumask_var(&nohz.idle_cpus_mask, GFP_NOWAIT);
#endif
#endif /* SMP */

}

/*
 * Helper functions to facilitate extracting info from tracepoints.
 */

const struct sched_avg *sched_trace_cfs_rq_avg(struct cfs_rq *cfs_rq)
{
#ifdef CONFIG_SMP
	return cfs_rq ? &cfs_rq->avg : NULL;
#else
	return NULL;
#endif
}
EXPORT_SYMBOL_GPL(sched_trace_cfs_rq_avg);

char *sched_trace_cfs_rq_path(struct cfs_rq *cfs_rq, char *str, int len)
{
	if (!cfs_rq) {
		if (str)
			strlcpy(str, "(null)", len);
		else
			return NULL;
	}

	cfs_rq_tg_path(cfs_rq, str, len);
	return str;
}
EXPORT_SYMBOL_GPL(sched_trace_cfs_rq_path);

int sched_trace_cfs_rq_cpu(struct cfs_rq *cfs_rq)
{
	return cfs_rq ? cpu_of(rq_of(cfs_rq)) : -1;
}
EXPORT_SYMBOL_GPL(sched_trace_cfs_rq_cpu);

const struct sched_avg *sched_trace_rq_avg_rt(struct rq *rq)
{
#ifdef CONFIG_SMP
	return rq ? &rq->avg_rt : NULL;
#else
	return NULL;
#endif
}
EXPORT_SYMBOL_GPL(sched_trace_rq_avg_rt);

const struct sched_avg *sched_trace_rq_avg_dl(struct rq *rq)
{
#ifdef CONFIG_SMP
	return rq ? &rq->avg_dl : NULL;
#else
	return NULL;
#endif
}
EXPORT_SYMBOL_GPL(sched_trace_rq_avg_dl);

const struct sched_avg *sched_trace_rq_avg_irq(struct rq *rq)
{
#if defined(CONFIG_SMP) && defined(CONFIG_HAVE_SCHED_AVG_IRQ)
	return rq ? &rq->avg_irq : NULL;
#else
	return NULL;
#endif
}
EXPORT_SYMBOL_GPL(sched_trace_rq_avg_irq);

int sched_trace_rq_cpu(struct rq *rq)
{
	return rq ? cpu_of(rq) : -1;
}
EXPORT_SYMBOL_GPL(sched_trace_rq_cpu);

int sched_trace_rq_cpu_capacity(struct rq *rq)
{
	return rq ?
#ifdef CONFIG_SMP
		rq->cpu_capacity
#else
		SCHED_CAPACITY_SCALE
#endif
		: -1;
}
EXPORT_SYMBOL_GPL(sched_trace_rq_cpu_capacity);

const struct cpumask *sched_trace_rd_span(struct root_domain *rd)
{
#ifdef CONFIG_SMP
	return rd ? rd->span : NULL;
#else
	return NULL;
#endif
}
EXPORT_SYMBOL_GPL(sched_trace_rd_span);

int sched_trace_rq_nr_running(struct rq *rq)
{
        return rq ? rq->nr_running : -1;
}
EXPORT_SYMBOL_GPL(sched_trace_rq_nr_running);<|MERGE_RESOLUTION|>--- conflicted
+++ resolved
@@ -8573,11 +8573,8 @@
  *
  * If @sg does not have SMT siblings, only pull tasks if all of the SMT siblings
  * of @dst_cpu are idle and @sg has lower priority.
-<<<<<<< HEAD
-=======
  *
  * Return: true if @dst_cpu can pull tasks, false otherwise.
->>>>>>> 754e0b0e
  */
 static bool asym_smt_can_pull_tasks(int dst_cpu, struct sd_lb_stats *sds,
 				    struct sg_lb_stats *sgs,
