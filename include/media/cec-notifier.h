/* SPDX-License-Identifier: GPL-2.0-only */
/*
 * cec-notifier.h - notify CEC drivers of physical address changes
 *
 * Copyright 2016 Russell King <rmk+kernel@arm.linux.org.uk>
 * Copyright 2016-2017 Cisco Systems, Inc. and/or its affiliates. All rights reserved.
 */

#ifndef LINUX_CEC_NOTIFIER_H
#define LINUX_CEC_NOTIFIER_H

#include <linux/err.h>
#include <media/cec.h>

struct device;
struct edid;
struct cec_adapter;
struct cec_notifier;

#if IS_REACHABLE(CONFIG_CEC_CORE) && IS_ENABLED(CONFIG_CEC_NOTIFIER)

/**
<<<<<<< HEAD
 * cec_notifier_get_conn - find or create a new cec_notifier for the given
 * device and connector tuple.
 * @dev: device that sends the events.
 * @conn: the connector name from which the event occurs
 *
 * If a notifier for device @dev already exists, then increase the refcount
 * and return that notifier.
 *
 * If it doesn't exist, then allocate a new notifier struct and return a
 * pointer to that new struct.
 *
 * Return NULL if the memory could not be allocated.
 */
struct cec_notifier *cec_notifier_get_conn(struct device *dev,
					   const char *conn);

/**
=======
>>>>>>> 04d5ce62
 * cec_notifier_conn_register - find or create a new cec_notifier for the given
 * HDMI device and connector tuple.
 * @hdmi_dev: HDMI device that sends the events.
 * @port_name: the connector name from which the event occurs. May be NULL
 * if there is always only one HDMI connector created by the HDMI device.
 * @conn_info: the connector info from which the event occurs (may be NULL)
 *
 * If a notifier for device @dev and connector @port_name already exists, then
 * increase the refcount and return that notifier.
 *
 * If it doesn't exist, then allocate a new notifier struct and return a
 * pointer to that new struct.
 *
 * Return NULL if the memory could not be allocated.
 */
struct cec_notifier *
cec_notifier_conn_register(struct device *hdmi_dev, const char *port_name,
			   const struct cec_connector_info *conn_info);

/**
 * cec_notifier_conn_unregister - decrease refcount and delete when the
 * refcount reaches 0.
 * @n: notifier. If NULL, then this function does nothing.
 */
void cec_notifier_conn_unregister(struct cec_notifier *n);

/**
 * cec_notifier_cec_adap_register - find or create a new cec_notifier for the
 * given device.
 * @hdmi_dev: HDMI device that sends the events.
 * @port_name: the connector name from which the event occurs. May be NULL
 * if there is always only one HDMI connector created by the HDMI device.
 * @adap: the cec adapter that registered this notifier.
 *
 * If a notifier for device @dev and connector @port_name already exists, then
 * increase the refcount and return that notifier.
 *
 * If it doesn't exist, then allocate a new notifier struct and return a
 * pointer to that new struct.
 *
 * Return NULL if the memory could not be allocated.
 */
struct cec_notifier *
cec_notifier_cec_adap_register(struct device *hdmi_dev, const char *port_name,
			       struct cec_adapter *adap);

/**
 * cec_notifier_cec_adap_unregister - decrease refcount and delete when the
 * refcount reaches 0.
 * @n: notifier. If NULL, then this function does nothing.
 * @adap: the cec adapter that registered this notifier.
 */
void cec_notifier_cec_adap_unregister(struct cec_notifier *n,
				      struct cec_adapter *adap);

/**
 * cec_notifier_set_phys_addr - set a new physical address.
 * @n: the CEC notifier
 * @pa: the CEC physical address
 *
 * Set a new CEC physical address.
 * Does nothing if @n == NULL.
 */
void cec_notifier_set_phys_addr(struct cec_notifier *n, u16 pa);

/**
 * cec_notifier_set_phys_addr_from_edid - set parse the PA from the EDID.
 * @n: the CEC notifier
 * @edid: the struct edid pointer
 *
 * Parses the EDID to obtain the new CEC physical address and set it.
 * Does nothing if @n == NULL.
 */
void cec_notifier_set_phys_addr_from_edid(struct cec_notifier *n,
					  const struct edid *edid);

/**
 * cec_notifier_parse_hdmi_phandle - find the hdmi device from "hdmi-phandle"
 * @dev: the device with the "hdmi-phandle" device tree property
 *
 * Returns the device pointer referenced by the "hdmi-phandle" property.
 * Note that the refcount of the returned device is not incremented.
 * This device pointer is only used as a key value in the notifier
 * list, but it is never accessed by the CEC driver.
 */
struct device *cec_notifier_parse_hdmi_phandle(struct device *dev);

#else
<<<<<<< HEAD
static inline struct cec_notifier *cec_notifier_get_conn(struct device *dev,
							 const char *conn)
{
	/* A non-NULL pointer is expected on success */
	return (struct cec_notifier *)0xdeadfeed;
}
=======
>>>>>>> 04d5ce62

static inline struct cec_notifier *
cec_notifier_conn_register(struct device *hdmi_dev, const char *port_name,
			   const struct cec_connector_info *conn_info)
{
	/* A non-NULL pointer is expected on success */
	return (struct cec_notifier *)0xdeadfeed;
}

static inline void cec_notifier_conn_unregister(struct cec_notifier *n)
{
}

static inline struct cec_notifier *
cec_notifier_cec_adap_register(struct device *hdmi_dev, const char *port_name,
			       struct cec_adapter *adap)
{
	/* A non-NULL pointer is expected on success */
	return (struct cec_notifier *)0xdeadfeed;
}

static inline void cec_notifier_cec_adap_unregister(struct cec_notifier *n,
						    struct cec_adapter *adap)
{
}

static inline void cec_notifier_set_phys_addr(struct cec_notifier *n, u16 pa)
{
}

static inline void cec_notifier_set_phys_addr_from_edid(struct cec_notifier *n,
							const struct edid *edid)
{
}

static inline struct device *cec_notifier_parse_hdmi_phandle(struct device *dev)
{
	return ERR_PTR(-ENODEV);
}

#endif

/**
 * cec_notifier_phys_addr_invalidate() - set the physical address to INVALID
 *
 * @n: the CEC notifier
 *
 * This is a simple helper function to invalidate the physical
 * address. Does nothing if @n == NULL.
 */
static inline void cec_notifier_phys_addr_invalidate(struct cec_notifier *n)
{
	cec_notifier_set_phys_addr(n, CEC_PHYS_ADDR_INVALID);
}

#endif<|MERGE_RESOLUTION|>--- conflicted
+++ resolved
@@ -20,26 +20,6 @@
 #if IS_REACHABLE(CONFIG_CEC_CORE) && IS_ENABLED(CONFIG_CEC_NOTIFIER)
 
 /**
-<<<<<<< HEAD
- * cec_notifier_get_conn - find or create a new cec_notifier for the given
- * device and connector tuple.
- * @dev: device that sends the events.
- * @conn: the connector name from which the event occurs
- *
- * If a notifier for device @dev already exists, then increase the refcount
- * and return that notifier.
- *
- * If it doesn't exist, then allocate a new notifier struct and return a
- * pointer to that new struct.
- *
- * Return NULL if the memory could not be allocated.
- */
-struct cec_notifier *cec_notifier_get_conn(struct device *dev,
-					   const char *conn);
-
-/**
-=======
->>>>>>> 04d5ce62
  * cec_notifier_conn_register - find or create a new cec_notifier for the given
  * HDMI device and connector tuple.
  * @hdmi_dev: HDMI device that sends the events.
@@ -128,15 +108,6 @@
 struct device *cec_notifier_parse_hdmi_phandle(struct device *dev);
 
 #else
-<<<<<<< HEAD
-static inline struct cec_notifier *cec_notifier_get_conn(struct device *dev,
-							 const char *conn)
-{
-	/* A non-NULL pointer is expected on success */
-	return (struct cec_notifier *)0xdeadfeed;
-}
-=======
->>>>>>> 04d5ce62
 
 static inline struct cec_notifier *
 cec_notifier_conn_register(struct device *hdmi_dev, const char *port_name,
