--- conflicted
+++ resolved
@@ -267,11 +267,6 @@
 {
 	struct swap_slots_cache *cache;
 
-<<<<<<< HEAD
-	WARN_ON_ONCE(!swap_slot_cache_initialized);
-
-=======
->>>>>>> 20d5c84b
 	cache = &get_cpu_var(swp_slots);
 	if (use_swap_slot_cache && cache->slots_ret) {
 		spin_lock_irq(&cache->free_lock);
